{
	"extends": "@tsconfig/node20/tsconfig.json",
	"compilerOptions": {
		"outDir": "./dist",
		"declaration": true,
		"removeComments": true,
		"emitDecoratorMetadata": true,
		"experimentalDecorators": true,
		"allowSyntheticDefaultImports": true,
		"sourceMap": true,
		"incremental": true,
		"skipLibCheck": true,
		"preserveSymlinks": true,
		"esModuleInterop": true,
		"resolveJsonModule": true,
		"strictNullChecks": false,
		"noImplicitAny": false,
		"strictBindCallApply": false,
		"forceConsistentCasingInFileNames": false,
		"noFallthroughCasesInSwitch": false
	},
	"include": [
		"src/**/*.ts",
		"test/**/*.ts",
<<<<<<< HEAD
		"./eslint.config.mjs",
=======
		"eslint.config.mjs",
>>>>>>> e0c86cd5
	],
	"exclude": [
		"dist",
		"node_modules",
	]
}<|MERGE_RESOLUTION|>--- conflicted
+++ resolved
@@ -22,11 +22,7 @@
 	"include": [
 		"src/**/*.ts",
 		"test/**/*.ts",
-<<<<<<< HEAD
-		"./eslint.config.mjs",
-=======
 		"eslint.config.mjs",
->>>>>>> e0c86cd5
 	],
 	"exclude": [
 		"dist",
