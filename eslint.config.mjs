import { defineConfig, globalIgnores } from 'eslint/config'
import typescriptEslintEslintPlugin from '@typescript-eslint/eslint-plugin'
import globals from 'globals'
import tsParser from '@typescript-eslint/parser'
import path from 'node:path'
import { fileURLToPath } from 'node:url'
import js from '@eslint/js'
import { FlatCompat } from '@eslint/eslintrc'

const __filename = fileURLToPath(import.meta.url)
const __dirname = path.dirname(__filename)
const compat = new FlatCompat({
	baseDirectory: __dirname,
	recommendedConfig: js.configs.recommended,
	allConfig: js.configs.all,
})

export default defineConfig([
	globalIgnores(['examples/', 'dist/', '**/*.js']),
	{
		extends: compat.extends(
			'plugin:prettier/recommended',
			'plugin:@typescript-eslint/recommended',
		),

		plugins: {
			'@typescript-eslint': typescriptEslintEslintPlugin,
		},

		languageOptions: {
			globals: {
				...globals.node,
			},

			parser: tsParser,
			ecmaVersion: 5,
			sourceType: 'module',

<<<<<<< HEAD
			parserOptions: {
				project: ['./tsconfig.json'],
			},
		},
=======
        parserOptions: {
            project: ["./tsconfig.json"],
        },
    },
>>>>>>> e0c86cd5

		rules: {
			'global-require': 'off',
			'no-console': 'off',
			'no-unused-vars': 'off',
			'no-underscore-dangle': 'off',
			'no-param-reassign': 'off',
			'no-restricted-syntax': 'off',
			camelcase: 'off',
			'default-case': 'off',
			'import/order': 'off',
			'max-classes-per-file': 'off',
			'no-plusplus': 'off',
			'guard-for-in': 'off',
			'no-bitwise': 'off',
			'class-methods-use-this': 'off',
			'no-continue': 'off',
			'prefer-destructuring': 'off',
			'no-use-before-define': 'off',
			'no-restricted-globals': 'off',
			radix: 'off',
			'func-names': 'off',
			'no-empty': 'off',
			'no-await-in-loop': 'off',
			'no-sparse-arrays': 'off',
			'consistent-return': 'off',
			'@typescript-eslint/explicit-function-return-type': 'off',
			'@typescript-eslint/no-explicit-any': 'off',
			'@typescript-eslint/no-unused-vars': 'off',
			'@typescript-eslint/naming-convention': 'off',
			'@typescript-eslint/dot-notation': 'off',
			'@typescript-eslint/no-use-before-define': 'off',
		},
		ignores: [
			'node_modules/',
			'dist/',
			'examples/',
			'coverage/',
			'**/*.js',
		],
	},
])<|MERGE_RESOLUTION|>--- conflicted
+++ resolved
@@ -36,17 +36,10 @@
 			ecmaVersion: 5,
 			sourceType: 'module',
 
-<<<<<<< HEAD
-			parserOptions: {
-				project: ['./tsconfig.json'],
-			},
-		},
-=======
         parserOptions: {
             project: ["./tsconfig.json"],
         },
     },
->>>>>>> e0c86cd5
 
 		rules: {
 			'global-require': 'off',
