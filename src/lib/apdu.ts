--- conflicted
+++ resolved
@@ -1,11 +1,7 @@
-<<<<<<< HEAD
 'use strict';
 
 import * as baAsn1 from './asn1';
 import * as baEnum from './enum';
-=======
-import * as baEnum from './enum'
->>>>>>> b2a155d8
 import {
 	EncodeBuffer,
 	ConfirmedServiceRequest,
@@ -18,13 +14,16 @@
 } from './types'
 
 export const getDecodedType = (buffer: Buffer, offset: number): number => {
-<<<<<<< HEAD
-  return buffer[offset];
-};
-
-export const setDecodedType = (buffer: Buffer, offset: number, type: number): void => {
-  buffer[offset] = type;
-};
+	return buffer[offset]
+}
+
+export const setDecodedType = (
+	buffer: Buffer,
+	offset: number,
+	type: number,
+): void => {
+	buffer[offset] = type
+}
 
 export const getDecodedInvokeId = (buffer: Buffer, offset: number): number | undefined => {
   const type = getDecodedType(buffer, offset);
@@ -84,40 +83,52 @@
   };
 };
 
-export const encodeUnconfirmedServiceRequest = (buffer: EncodeBuffer, type: number, service: number): void => {
-  buffer.buffer[buffer.offset++] = type;
-  buffer.buffer[buffer.offset++] = service;
-};
-
-export const decodeUnconfirmedServiceRequest = (buffer: Buffer, offset: number): UnconfirmedServiceRequest => {
-  const orgOffset = offset;
-  const type = buffer[offset++];
-  const service = buffer[offset++];
-  return {
-    len: offset - orgOffset,
-    type: type,
-    service: service
-  };
-};
-
-export const encodeSimpleAck = (buffer: EncodeBuffer, type: number, service: number, invokeId: number): void => {
-  buffer.buffer[buffer.offset++] = type;
-  buffer.buffer[buffer.offset++] = invokeId;
-  buffer.buffer[buffer.offset++] = service;
-};
+export const encodeUnconfirmedServiceRequest = (
+	buffer: EncodeBuffer,
+	type: number,
+	service: number,
+): void => {
+	buffer.buffer[buffer.offset++] = type
+	buffer.buffer[buffer.offset++] = service
+}
+
+export const decodeUnconfirmedServiceRequest = (
+	buffer: Buffer,
+	offset: number,
+): UnconfirmedServiceRequest => {
+	const orgOffset = offset
+	const type = buffer[offset++]
+	const service = buffer[offset++]
+	return {
+		len: offset - orgOffset,
+		type,
+		service,
+	}
+}
+
+export const encodeSimpleAck = (
+	buffer: EncodeBuffer,
+	type: number,
+	service: number,
+	invokeId: number,
+): void => {
+	buffer.buffer[buffer.offset++] = type
+	buffer.buffer[buffer.offset++] = invokeId
+	buffer.buffer[buffer.offset++] = service
+}
 
 export const decodeSimpleAck = (buffer: Buffer, offset: number): SimpleAck => {
-  const orgOffset = offset;
-  const type = buffer[offset++];
-  const invokeId = buffer[offset++];
-  const service = buffer[offset++];
-  return {
-    len: offset - orgOffset,
-    type: type,
-    service: service,
-    invokeId: invokeId
-  };
-};
+	const orgOffset = offset
+	const type = buffer[offset++]
+	const invokeId = buffer[offset++]
+	const service = buffer[offset++]
+	return {
+		len: offset - orgOffset,
+		type,
+		service,
+		invokeId,
+	}
+}
 
 export const encodeComplexAck = (buffer: EncodeBuffer, type: number, service: number, invokeId: number, sequencenumber?: number, proposedWindowNumber?: number): number => {
   let len = 3;
@@ -159,12 +170,18 @@
   };
 };
 
-export const encodeSegmentAck = (buffer: EncodeBuffer, type: number, originalInvokeId: number, sequencenumber: number, actualWindowSize: number): void => {
-  buffer.buffer[buffer.offset++] = type;
-  buffer.buffer[buffer.offset++] = originalInvokeId;
-  buffer.buffer[buffer.offset++] = sequencenumber;
-  buffer.buffer[buffer.offset++] = actualWindowSize;
-};
+export const encodeSegmentAck = (
+	buffer: EncodeBuffer,
+	type: number,
+	originalInvokeId: number,
+	sequencenumber: number,
+	actualWindowSize: number,
+): void => {
+	buffer.buffer[buffer.offset++] = type
+	buffer.buffer[buffer.offset++] = originalInvokeId
+	buffer.buffer[buffer.offset++] = sequencenumber
+	buffer.buffer[buffer.offset++] = actualWindowSize
+}
 
 export const decodeSegmentAck = (buffer: Buffer, offset: number): SegmentAck => {
   const orgOffset = offset;
@@ -195,120 +212,7 @@
   };
 };
 
-export const encodeError = (buffer: EncodeBuffer, type: number, service: number, invokeId: number): void => {
-  buffer.buffer[buffer.offset++] = type;
-  buffer.buffer[buffer.offset++] = invokeId;
-  buffer.buffer[buffer.offset++] = service;
-};
-=======
-	return buffer[offset]
-}
-
-export const setDecodedType = (
-	buffer: Buffer,
-	offset: number,
-	type: number,
-): void => {
-	buffer[offset] = type
-}
-
-export const getDecodedInvokeId = (
-	buffer: Buffer,
-	offset: number,
-): number | undefined => {
-	const type = getDecodedType(buffer, offset)
-	switch (type & baEnum.PDU_TYPE_MASK) {
-		case baEnum.PduTypes.SIMPLE_ACK:
-		case baEnum.PduTypes.COMPLEX_ACK:
-		case baEnum.PduTypes.ERROR:
-		case baEnum.PduTypes.REJECT:
-		case baEnum.PduTypes.ABORT:
-			return buffer[offset + 1]
-		case baEnum.PduTypes.CONFIRMED_REQUEST:
-			return buffer[offset + 2]
-		default:
-			return undefined
-	}
-}
-
-export const encodeConfirmedServiceRequest = (
-	buffer: EncodeBuffer,
-	type: number,
-	service: number,
-	maxSegments: number,
-	maxApdu: number,
-	invokeId: number,
-	sequencenumber?: number,
-	proposedWindowSize?: number,
-): void => {
-	buffer.buffer[buffer.offset++] = type
-	buffer.buffer[buffer.offset++] = maxSegments | maxApdu
-	buffer.buffer[buffer.offset++] = invokeId
-	if ((type & baEnum.PduConReqBits.SEGMENTED_MESSAGE) > 0) {
-		if (sequencenumber === undefined) {
-			throw new Error('sequencenumber is undefined')
-		}
-		buffer.buffer[buffer.offset++] = sequencenumber
-		if (proposedWindowSize === undefined) {
-			throw new Error('proposedWindowSize is undefined')
-		}
-		buffer.buffer[buffer.offset++] = proposedWindowSize
-	}
-	buffer.buffer[buffer.offset++] = service
-}
-
-export const decodeConfirmedServiceRequest = (
-	buffer: Buffer,
-	offset: number,
-): ConfirmedServiceRequest => {
-	const orgOffset = offset
-	const type = buffer[offset++]
-	const maxSegments = buffer[offset] & 0xf0
-	const maxApdu = buffer[offset++] & 0x0f
-	const invokeId = buffer[offset++]
-	let sequencenumber = 0
-	let proposedWindowNumber = 0
-	if ((type & baEnum.PduConReqBits.SEGMENTED_MESSAGE) > 0) {
-		sequencenumber = buffer[offset++]
-		proposedWindowNumber = buffer[offset++]
-	}
-	const service = buffer[offset++]
-	return {
-		len: offset - orgOffset,
-		type,
-		service,
-		maxSegments,
-		maxApdu,
-		invokeId,
-		sequencenumber,
-		proposedWindowNumber,
-	}
-}
-
-export const encodeUnconfirmedServiceRequest = (
-	buffer: EncodeBuffer,
-	type: number,
-	service: number,
-): void => {
-	buffer.buffer[buffer.offset++] = type
-	buffer.buffer[buffer.offset++] = service
-}
-
-export const decodeUnconfirmedServiceRequest = (
-	buffer: Buffer,
-	offset: number,
-): UnconfirmedServiceRequest => {
-	const orgOffset = offset
-	const type = buffer[offset++]
-	const service = buffer[offset++]
-	return {
-		len: offset - orgOffset,
-		type,
-		service,
-	}
-}
-
-export const encodeSimpleAck = (
+export const encodeError = (
 	buffer: EncodeBuffer,
 	type: number,
 	service: number,
@@ -319,7 +223,7 @@
 	buffer.buffer[buffer.offset++] = service
 }
 
-export const decodeSimpleAck = (buffer: Buffer, offset: number): SimpleAck => {
+export const decodeError = (buffer: Buffer, offset: number): BACnetError => {
 	const orgOffset = offset
 	const type = buffer[offset++]
 	const invokeId = buffer[offset++]
@@ -332,112 +236,6 @@
 	}
 }
 
-export const encodeComplexAck = (
-	buffer: EncodeBuffer,
-	type: number,
-	service: number,
-	invokeId: number,
-	sequencenumber?: number,
-	proposedWindowNumber?: number,
-): number => {
-	let len = 3
-	buffer.buffer[buffer.offset++] = type
-	buffer.buffer[buffer.offset++] = invokeId
-	if ((type & baEnum.PduConReqBits.SEGMENTED_MESSAGE) > 0) {
-		if (sequencenumber === undefined) {
-			throw new Error('sequencenumber is undefined')
-		}
-		buffer.buffer[buffer.offset++] = sequencenumber
-		if (proposedWindowNumber === undefined) {
-			throw new Error('proposedWindowNumber is undefined')
-		}
-		buffer.buffer[buffer.offset++] = proposedWindowNumber
-		len += 2
-	}
-	buffer.buffer[buffer.offset++] = service
-	return len
-}
-
-export const decodeComplexAck = (
-	buffer: Buffer,
-	offset: number,
-): ComplexAck => {
-	const orgOffset = offset
-	const type = buffer[offset++]
-	const invokeId = buffer[offset++]
-	let sequencenumber = 0
-	let proposedWindowNumber = 0
-	if ((type & baEnum.PduConReqBits.SEGMENTED_MESSAGE) > 0) {
-		sequencenumber = buffer[offset++]
-		proposedWindowNumber = buffer[offset++]
-	}
-	const service = buffer[offset++]
-	return {
-		len: offset - orgOffset,
-		type,
-		service,
-		invokeId,
-		sequencenumber,
-		proposedWindowNumber,
-	}
-}
-
-export const encodeSegmentAck = (
-	buffer: EncodeBuffer,
-	type: number,
-	originalInvokeId: number,
-	sequencenumber: number,
-	actualWindowSize: number,
-): void => {
-	buffer.buffer[buffer.offset++] = type
-	buffer.buffer[buffer.offset++] = originalInvokeId
-	buffer.buffer[buffer.offset++] = sequencenumber
-	buffer.buffer[buffer.offset++] = actualWindowSize
-}
-
-export const decodeSegmentAck = (
-	buffer: Buffer,
-	offset: number,
-): SegmentAck => {
-	const orgOffset = offset
-	const type = buffer[offset++]
-	const originalInvokeId = buffer[offset++]
-	const sequencenumber = buffer[offset++]
-	const actualWindowSize = buffer[offset++]
-	return {
-		len: offset - orgOffset,
-		type,
-		originalInvokeId,
-		sequencenumber,
-		actualWindowSize,
-	}
-}
-
-export const encodeError = (
-	buffer: EncodeBuffer,
-	type: number,
-	service: number,
-	invokeId: number,
-): void => {
-	buffer.buffer[buffer.offset++] = type
-	buffer.buffer[buffer.offset++] = invokeId
-	buffer.buffer[buffer.offset++] = service
-}
->>>>>>> b2a155d8
-
-export const decodeError = (buffer: Buffer, offset: number): BACnetError => {
-	const orgOffset = offset
-	const type = buffer[offset++]
-	const invokeId = buffer[offset++]
-	const service = buffer[offset++]
-	return {
-		len: offset - orgOffset,
-		type,
-		service,
-		invokeId,
-	}
-}
-
 export const encodeAbort = (
 	buffer: EncodeBuffer,
 	type: number,
