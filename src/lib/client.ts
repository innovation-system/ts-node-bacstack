--- conflicted
+++ resolved
@@ -52,85 +52,107 @@
  *   apduTimeout: 6000                     // Wait twice as long for response
  * });
  */
-<<<<<<< HEAD
-export class Client extends EventEmitter {
-  private _settings: ClientOptions;
-  private _transport: baTransport;
-
-  private _invokeCounter = 1;
-  private _invokeStore: { [key: number]: (err: Error | null, data?: any) => void } = {};
-
-  private _lastSequenceNumber = 0;
-  private _segmentStore: any[] = [];
-
-  constructor(options?: ClientOptions) {
-    super();
-
-    options = options || {};
-
-    this._settings = {
-      port: options.port || 47808,
-      interface: options.interface,
-      transport: options.transport,
-      broadcastAddress: options.broadcastAddress || '255.255.255.255',
-      apduTimeout: options.apduTimeout || 3000
-    };
-
-    this._transport = this._settings.transport || new baTransport({
-      port: this._settings.port,
-      interface: this._settings.interface,
-      broadcastAddress: this._settings.broadcastAddress
-    } as TransportSettings);
-
-    // Setup code
-    this._transport.on('message', this._receiveData.bind(this));
-    this._transport.on('error', this._receiveError.bind(this));
-    this._transport.on('listening', () => this.emit('listening'));
-    this._transport.open();
-  }
-
-  // Helper utils
-  private _getInvokeId() {
-    const id = this._invokeCounter++;
-    if (id >= 256) this._invokeCounter = 1;
-    return id - 1;
-  }
-
-  private _invokeCallback(id: number, err: Error | null, result?: any) {
-    const callback = this._invokeStore[id];
-    if (callback) return callback(err, result);
-    debug('InvokeId ', id, ' not found -> drop package');
-  }
-
-  private _addCallback(id: number, callback: (err: Error | null, data?: any) => void): void {
-    const timeout = setTimeout(() => {
-      delete this._invokeStore[id];
-      callback(new Error('ERR_TIMEOUT'));
-    }, this._settings.apduTimeout);
-    this._invokeStore[id] = (err: Error | null, data: any) => {
-      clearTimeout(timeout);
-      delete this._invokeStore[id];
-      callback(err, data);
-    };
-  }
-
-  private _getBuffer() {
-    return {
-      buffer: Buffer.alloc(this._transport.getMaxPayload()),
-      offset: BVLC_HEADER_LENGTH
-    };
-  }
-
-  // Service Handlers
-  private _processError(invokeId: number, buffer: Buffer, offset: number, length: number) {
-    const result = baServices.error.decode(buffer, offset);
-    if (!result) return debug('Couldn`t decode Error');
-    this._invokeCallback(invokeId, new Error('BacnetError - Class:' + result.class + ' - Code:' + result.code));
-  }
-
-  private _processAbort(invokeId: number, reason: number) {
-    this._invokeCallback(invokeId, new Error('BacnetAbort - Reason:' + reason));
-  }
+export default class Client extends EventEmitter {
+	private _settings: ClientOptions
+
+	private _transport: Transport
+
+	private _invokeCounter = 1
+
+	private _invokeStore: {
+		[key: number]: (err: Error | null, data?: any) => void
+	} = {}
+
+	private _lastSequenceNumber = 0
+
+	private _segmentStore: any[] = []
+
+	constructor(options?: ClientOptions) {
+		super()
+
+		options = options || {}
+
+		this._settings = {
+			port: options.port || 47808,
+			interface: options.interface,
+			transport: options.transport,
+			broadcastAddress: options.broadcastAddress || '255.255.255.255',
+			apduTimeout: options.apduTimeout || 3000,
+		}
+
+		this._transport =
+			this._settings.transport ||
+			new Transport({
+				port: this._settings.port,
+				interface: this._settings.interface,
+				broadcastAddress: this._settings.broadcastAddress,
+			} as TransportSettings)
+
+		// Setup code
+		this._transport.on('message', this._receiveData.bind(this))
+		this._transport.on('error', this._receiveError.bind(this))
+		this._transport.on('listening', () => this.emit('listening'))
+		this._transport.open()
+	}
+
+	// Helper utils
+	private _getInvokeId() {
+		const id = this._invokeCounter++
+		if (id >= 256) this._invokeCounter = 1
+		return id - 1
+	}
+
+	private _invokeCallback(id: number, err: Error | null, result?: any) {
+		const callback = this._invokeStore[id]
+		if (callback) return callback(err, result)
+		debug('InvokeId ', id, ' not found -> drop package')
+	}
+
+	private _addCallback(
+		id: number,
+		callback: (err: Error | null, data?: any) => void,
+	): void {
+		const timeout = setTimeout(() => {
+			delete this._invokeStore[id]
+			callback(new Error('ERR_TIMEOUT'))
+		}, this._settings.apduTimeout)
+		this._invokeStore[id] = (err: Error | null, data: any) => {
+			clearTimeout(timeout)
+			delete this._invokeStore[id]
+			callback(err, data)
+		}
+	}
+
+	private _getBuffer() {
+		return {
+			buffer: Buffer.alloc(this._transport.getMaxPayload()),
+			offset: BVLC_HEADER_LENGTH,
+		}
+	}
+
+	// Service Handlers
+	private _processError(
+		invokeId: number,
+		buffer: Buffer,
+		offset: number,
+		length: number,
+	) {
+		const result = baServices.error.decode(buffer, offset)
+		if (!result) return debug('Couldn`t decode Error')
+		this._invokeCallback(
+			invokeId,
+			new Error(
+				`BacnetError - Class:${result.class} - Code:${result.code}`,
+			),
+		)
+	}
+
+	private _processAbort(invokeId: number, reason: number) {
+		this._invokeCallback(
+			invokeId,
+			new Error(`BacnetAbort - Reason:${reason}`),
+		)
+	}
 
   private _segmentAckResponse(receiver: string, negative: boolean, server: boolean, originalInvokeId: number, sequencenumber: number, actualWindowSize: number) {
     const buffer = this._getBuffer();
@@ -139,6 +161,40 @@
     baBvlc.encode(buffer.buffer, baEnum.BvlcResultPurpose.ORIGINAL_UNICAST_NPDU, buffer.offset);
     this._transport.send(buffer.buffer, buffer.offset, receiver);
   }
+	private _segmentAckResponse(
+		receiver: string,
+		negative: boolean,
+		server: boolean,
+		originalInvokeId: number,
+		sequencenumber: number,
+		actualWindowSize: number,
+	) {
+		const buffer = this._getBuffer()
+		baNpdu.encode(
+			buffer,
+			baEnum.NpduControlPriority.NORMAL_MESSAGE,
+			receiver,
+			null,
+			DEFAULT_HOP_COUNT,
+			baEnum.NetworkLayerMessageType.WHO_IS_ROUTER_TO_NETWORK,
+			0,
+		)
+		baApdu.encodeSegmentAck(
+			buffer,
+			baEnum.PduTypes.SEGMENT_ACK |
+				(negative ? baEnum.PduSegAckBits.NEGATIVE_ACK : 0) |
+				(server ? baEnum.PduSegAckBits.SERVER : 0),
+			originalInvokeId,
+			sequencenumber,
+			actualWindowSize,
+		)
+		baBvlc.encode(
+			buffer.buffer,
+			baEnum.BvlcResultPurpose.ORIGINAL_UNICAST_NPDU,
+			buffer.offset,
+		)
+		this._transport.send(buffer.buffer, buffer.offset, receiver)
+	}
 
   private _performDefaultSegmentHandling(sender: any, adr: string, type: number, service: number, invokeId: number, maxSegments: number, maxApdu: number, sequencenumber: number, first: boolean, moreFollows: number, buffer: Buffer, offset: number, length: number) {
     if (first) {
@@ -167,1601 +223,6 @@
       this._handlePdu(adr, type, apduBuffer, 0, apduBuffer.length);
     }
   }
-
-  private _processSegment(receiver: string, type: number, service: number, invokeId: number, maxSegments: number, maxApdu: number, server: boolean, sequencenumber: number, proposedWindowNumber: number, buffer: Buffer, offset: number, length: number) {
-    let first = false;
-    if (sequencenumber === 0 && this._lastSequenceNumber === 0) {
-      first = true;
-    } else {
-      if (sequencenumber !== this._lastSequenceNumber + 1) {
-        return this._segmentAckResponse(receiver, true, server, invokeId, this._lastSequenceNumber, proposedWindowNumber);
-      }
-    }
-    this._lastSequenceNumber = sequencenumber;
-    const moreFollows = type & baEnum.PduConReqBit.MORE_FOLLOWS;
-    if (!moreFollows) {
-      this._lastSequenceNumber = 0;
-    }
-    if ((sequencenumber % proposedWindowNumber) === 0 || !moreFollows) {
-      this._segmentAckResponse(receiver, false, server, invokeId, sequencenumber, proposedWindowNumber);
-    }
-    this._performDefaultSegmentHandling(this, receiver, type, service, invokeId, maxSegments, maxApdu, sequencenumber, first, moreFollows, buffer, offset, length);
-  }
-
-  private _processConfirmedServiceRequest(address: string, type: number, service: number, maxSegments: number, maxApdu: number, invokeId: number, buffer: Buffer, offset: number, length: number) {
-    debug('Handle this._processConfirmedServiceRequest');
-    if (service === baEnum.ConfirmedServiceChoice.READ_PROPERTY) {
-      const result = baServices.readProperty.decode(buffer, offset, length);
-      if (!result) return debug('Received invalid readProperty message');
-      this.emit('readProperty', {address: address, invokeId: invokeId, request: result});
-    } else if (service === baEnum.ConfirmedServiceChoice.WRITE_PROPERTY) {
-      const result = baServices.writeProperty.decode(buffer, offset, length);
-      if (!result) return debug('Received invalid writeProperty message');
-      this.emit('writeProperty', {address: address, invokeId: invokeId, request: result});
-    } else if (service === baEnum.ConfirmedServiceChoice.READ_PROPERTY_MULTIPLE) {
-      const result = baServices.readPropertyMultiple.decode(buffer, offset, length);
-      if (!result) return debug('Received invalid readPropertyMultiple message');
-      this.emit('readPropertyMultiple', {address: address, invokeId: invokeId, request: result});
-    } else if (service === baEnum.ConfirmedServiceChoice.WRITE_PROPERTY_MULTIPLE) {
-      const result = baServices.writePropertyMultiple.decode(buffer, offset, length);
-      if (!result) return debug('Received invalid writePropertyMultiple message');
-      this.emit('writePropertyMultiple', {address: address, invokeId: invokeId, request: result});
-    } else if (service === baEnum.ConfirmedServiceChoice.CONFIRMED_COV_NOTIFICATION) {
-      const result = baServices.covNotify.decode(buffer, offset, length);
-      if (!result) return debug('Received invalid covNotify message');
-      this.emit('covNotify', {address: address, invokeId: invokeId, request: result});
-    } else if (service === baEnum.ConfirmedServiceChoice.ATOMIC_WRITE_FILE) {
-      const result = baServices.atomicWriteFile.decode(buffer, offset, length);
-      if (!result) return debug('Received invalid atomicWriteFile message');
-      this.emit('atomicWriteFile', {address: address, invokeId: invokeId, request: result});
-    } else if (service === baEnum.ConfirmedServiceChoice.ATOMIC_READ_FILE) {
-      const result = baServices.atomicReadFile.decode(buffer, offset);
-      if (!result) return debug('Received invalid atomicReadFile message');
-      this.emit('atomicReadFile', {address: address, invokeId: invokeId, request: result});
-    } else if (service === baEnum.ConfirmedServiceChoice.SUBSCRIBE_COV) {
-      const result = baServices.subscribeCov.decode(buffer, offset, length);
-      if (!result) return debug('Received invalid subscribeCOV message');
-      this.emit('subscribeCOV', {address: address, invokeId: invokeId, request: result});
-    } else if (service === baEnum.ConfirmedServiceChoice.SUBSCRIBE_COV_PROPERTY) {
-      const result = baServices.subscribeProperty.decode(buffer, offset);
-      if (!result) return debug('Received invalid subscribeProperty message');
-      this.emit('subscribeProperty', {address: address, invokeId: invokeId, request: result});
-    } else if (service === baEnum.ConfirmedServiceChoice.DEVICE_COMMUNICATION_CONTROL) {
-      const result = baServices.deviceCommunicationControl.decode(buffer, offset, length);
-      if (!result) return debug('Received invalid deviceCommunicationControl message');
-      this.emit('deviceCommunicationControl', {address: address, invokeId: invokeId, request: result});
-    } else if (service === baEnum.ConfirmedServiceChoice.REINITIALIZE_DEVICE) {
-      const result = baServices.reinitializeDevice.decode(buffer, offset, length);
-      if (!result) return debug('Received invalid reinitializeDevice message');
-      this.emit('reinitializeDevice', {address: address, invokeId: invokeId, request: result});
-    } else if (service === baEnum.ConfirmedServiceChoice.CONFIRMED_EVENT_NOTIFICATION) {
-      const result = baServices.eventNotifyData.decode(buffer, offset);
-      if (!result) return debug('Received invalid eventNotifyData message');
-      this.emit('eventNotifyData', {address: address, invokeId: invokeId, request: result});
-    } else if (service === baEnum.ConfirmedServiceChoice.READ_RANGE) {
-      const result = baServices.readRange.decode(buffer, offset, length);
-      if (!result) return debug('Received invalid readRange message');
-      this.emit('readRange', {address: address, invokeId: invokeId, request: result});
-    } else if (service === baEnum.ConfirmedServiceChoice.CREATE_OBJECT) {
-      const result = baServices.createObject.decode(buffer, offset, length);
-      if (!result) return debug('Received invalid createObject message');
-      this.emit('createObject', {address: address, invokeId: invokeId, request: result});
-    } else if (service === baEnum.ConfirmedServiceChoice.DELETE_OBJECT) {
-      const result = baServices.deleteObject.decode(buffer, offset, length);
-      if (!result) return debug('Received invalid deleteObject message');
-      this.emit('deleteObject', {address: address, invokeId: invokeId, request: result});
-    } else if (service === baEnum.ConfirmedServiceChoice.ACKNOWLEDGE_ALARM) {
-      const result = baServices.alarmAcknowledge.decode(buffer, offset, length);
-      if (!result) return debug('Received invalid alarmAcknowledge message');
-      this.emit('alarmAcknowledge', {address: address, invokeId: invokeId, request: result});
-    } else if (service === baEnum.ConfirmedServiceChoice.GET_ALARM_SUMMARY) {
-      this.emit('getAlarmSummary', {address: address, invokeId: invokeId});
-    } else if (service === baEnum.ConfirmedServiceChoice.GET_ENROLLMENT_SUMMARY) {
-      const result = baServices.getEnrollmentSummary.decode(buffer, offset);
-      if (!result) return debug('Received invalid getEntrollmentSummary message');
-      this.emit('getEntrollmentSummary', {address: address, invokeId: invokeId, request: result});
-    } else if (service === baEnum.ConfirmedServiceChoice.GET_EVENT_INFORMATION) {
-      const result = baServices.getEventInformation.decode(buffer, offset);
-      if (!result) return debug('Received invalid getEventInformation message');
-      this.emit('getEventInformation', {address: address, invokeId: invokeId, request: result});
-    } else if (service === baEnum.ConfirmedServiceChoice.LIFE_SAFETY_OPERATION) {
-      const result = baServices.lifeSafetyOperation.decode(buffer, offset, length);
-      if (!result) return debug('Received invalid lifeSafetyOperation message');
-      this.emit('lifeSafetyOperation', {address: address, invokeId: invokeId, request: result});
-    } else if (service === baEnum.ConfirmedServiceChoice.ADD_LIST_ELEMENT) {
-      const result = baServices.addListElement.decode(buffer, offset, length);
-      if (!result) return debug('Received invalid addListElement message');
-      this.emit('addListElement', {address: address, invokeId: invokeId, request: result});
-    } else if (service === baEnum.ConfirmedServiceChoice.REMOVE_LIST_ELEMENT) {
-      const result = baServices.addListElement.decode(buffer, offset, length);
-      if (!result) return debug('Received invalid removeListElement message');
-      this.emit('removeListElement', {address: address, invokeId: invokeId, request: result});
-    } else if (service === baEnum.ConfirmedServiceChoice.CONFIRMED_PRIVATE_TRANSFER) {
-      const result = baServices.privateTransfer.decode(buffer, offset, length);
-      if (!result) return debug('Received invalid privateTransfer message');
-      this.emit('privateTransfer', {address: address, invokeId: invokeId, request: result});
-    } else {
-      debug('Received unsupported confirmed service request');
-    }
-  }
-
-  private _processUnconfirmedServiceRequest(address: string, type: number, service: number, buffer: Buffer, offset: number, length: number) {
-    debug('Handle this._processUnconfirmedServiceRequest');
-    if (service === baEnum.UnconfirmedServiceChoice.I_AM) {
-      const result = baServices.iAmBroadcast.decode(buffer, offset);
-      if (!result) return debug('Received invalid iAm message');
-
-      /**
-       * The iAm event represents the response to a whoIs request to detect all devices in a BACNET network.
-       * @event bacstack.iAm
-       * @param {object} device - An object representing the detected device.
-       * @param {string} device.address - The IP address of the detected device.
-       * @param {number} device.deviceId - The BACNET device-id of the detected device.
-       * @param {number} device.maxApdu - The max APDU size the detected device is supporting.
-       * @param {number} device.segmentation - The type of segmentation the detected device is supporting.
-       * @param {number} device.vendorId - The BACNET vendor-id of the detected device.
-       * @example
-       * const bacnet = require('bacstack');
-       * const client = new bacnet();
-       *
-       * client.on('iAm', (device) => {
-       *   console.log('address: ', device.address, ' - deviceId: ', device.deviceId, ' - maxApdu: ', device.maxApdu, ' - segmentation: ', device.segmentation, ' - vendorId: ', device.vendorId);
-       * });
-       */
-      this.emit('iAm', {address: address, deviceId: result.deviceId, maxApdu: result.maxApdu, segmentation: result.segmentation, vendorId: result.vendorId});
-    } else if (service === baEnum.UnconfirmedServiceChoice.WHO_IS) {
-      const result = baServices.whoIs.decode(buffer, offset, length);
-      if (!result) return debug('Received invalid WhoIs message');
-
-      /**
-       * The whoIs event represents the request for an IAm reponse to detect all devices in a BACNET network.
-       * @event bacstack.whoIs
-       * @param {object} request - An object representing the received request.
-       * @param {string} request.address - The IP address of the device sending the request.
-       * @param {number=} request.lowLimit - The lower limit of the BACNET device-id.
-       * @param {number=} request.highLimit - The higher limit of the BACNET device-id.
-       * @example
-       * const bacnet = require('bacstack');
-       * const client = new bacnet();
-       *
-       * client.on('whoIs', (request) => {
-       *   console.log('address: ', device.address, ' - lowLimit: ', device.lowLimit, ' - highLimit: ', device.highLimit);
-       * });
-       */
-      this.emit('whoIs', {address: address, lowLimit: result.lowLimit, highLimit: result.highLimit});
-    } else if (service === baEnum.UnconfirmedServiceChoice.WHO_HAS) {
-      const result = baServices.whoHas.decode(buffer, offset, length);
-      if (!result) return debug('Received invalid WhoHas message');
-      this.emit('whoHas', {address: address, lowLimit: result.lowLimit, highLimit: result.highLimit, objectId: result.objectId, objectName: result.objectName});
-    } else if (service === baEnum.UnconfirmedServiceChoice.UNCONFIRMED_COV_NOTIFICATION) {
-      const result = baServices.covNotify.decode(buffer, offset, length);
-      if (!result) return debug('Received invalid covNotifyUnconfirmed message');
-      this.emit('covNotifyUnconfirmed', {address: address, request: result});
-    } else if (service === baEnum.UnconfirmedServiceChoice.TIME_SYNCHRONIZATION) {
-      const result = baServices.timeSync.decode(buffer, offset);
-      if (!result) return debug('Received invalid TimeSync message');
-
-      /**
-       * The timeSync event represents the request to synchronize the local time to the received time.
-       * @event bacstack.timeSync
-       * @param {object} request - An object representing the received request.
-       * @param {string} request.address - The IP address of the device sending the request.
-       * @param {date} request.dateTime - The time to be synchronized to.
-       * @example
-       * const bacnet = require('bacstack');
-       * const client = new bacnet();
-       *
-       * client.on('timeSync', (request) => {
-       *   console.log('address: ', request.address, ' - dateTime: ', request.dateTime);
-       * });
-       */
-      this.emit('timeSync', {address: address, dateTime: result.value});
-    } else if (service === baEnum.UnconfirmedServiceChoice.UTC_TIME_SYNCHRONIZATION) {
-      const result = baServices.timeSync.decode(buffer, offset);
-      if (!result) return debug('Received invalid TimeSyncUTC message');
-
-      /**
-       * The timeSyncUTC event represents the request to synchronize the local time to the received UTC time.
-       * @event bacstack.timeSyncUTC
-       * @param {object} request - An object representing the received request.
-       * @param {string} request.address - The IP address of the device sending the request.
-       * @param {date} request.dateTime - The time to be synchronized to.
-       * @example
-       * const bacnet = require('bacstack');
-       * const client = new bacnet();
-       *
-       * client.on('timeSyncUTC', (request) => {
-       *   console.log('address: ', request.address, ' - dateTime: ', request.dateTime);
-       * });
-       */
-      this.emit('timeSyncUTC', {address: address, dateTime: result.value});
-    } else if (service === baEnum.UnconfirmedServiceChoice.UNCONFIRMED_EVENT_NOTIFICATION) {
-      const result = baServices.eventNotifyData.decode(buffer, offset);
-      if (!result) return debug('Received invalid EventNotify message');
-      this.emit('eventNotify', {address: address, eventData: result.eventData});
-    } else if (service === baEnum.UnconfirmedServiceChoice.I_HAVE) {
-      const result = baServices.iHaveBroadcast.decode(buffer, offset, length);
-      if (!result) return debug('Received invalid ihaveBroadcast message');
-      this.emit('ihaveBroadcast', {address: address, eventData: result.eventData});
-    } else if (service === baEnum.UnconfirmedServiceChoice.UNCONFIRMED_PRIVATE_TRANSFER) {
-      const result = baServices.privateTransfer.decode(buffer, offset, length);
-      if (!result) return debug('Received invalid privateTransfer message');
-      this.emit('privateTransfer', {address: address, eventData: result.eventData});
-    } else {
-      debug('Received unsupported unconfirmed service request');
-    }
-  }
-
-  private _handlePdu(address: string, type: number, buffer: Buffer, offset: number, length: number) {
-    // Handle different PDU types
-    switch (type & baEnum.PDU_TYPE_MASK) {
-      case baEnum.PduType.UNCONFIRMED_REQUEST: {
-        const result = baApdu.decodeUnconfirmedServiceRequest(buffer, offset);
-        this._processUnconfirmedServiceRequest(address, result.type, result.service, buffer, offset + result.len, length - result.len);
-        break;
-      }
-      case baEnum.PduType.SIMPLE_ACK: {
-        const result = baApdu.decodeSimpleAck(buffer, offset);
-        offset += result.len;
-        length -= result.len;
-        this._invokeCallback(result.invokeId, null, {result: result, buffer: buffer, offset: offset + result.len, length: length - result.len});
-        break;
-      }
-      case baEnum.PduType.COMPLEX_ACK: {
-        const result = baApdu.decodeComplexAck(buffer, offset);
-        if ((type & baEnum.PduConReqBit.SEGMENTED_MESSAGE) === 0) {
-          this._invokeCallback(result.invokeId, null, {result: result, buffer: buffer, offset: offset + result.len, length: length - result.len});
-        } else {
-          this._processSegment(address, result.type, result.service, result.invokeId, baEnum.MaxSegmentsAccepted.SEGMENTS_0, baEnum.MaxApduLengthAccepted.OCTETS_50, false, result.sequencenumber, result.proposedWindowNumber, buffer, offset + result.len, length - result.len);
-        }
-        break;
-      }
-      case baEnum.PduType.SEGMENT_ACK: {
-        // FIXME: Segment ACK handling
-        // const result = baApdu.decodeSegmentAck(buffer, offset);
-        // m_last_segment_ack.Set(address, result.originalInvokeId, result.sequencenumber, result.actualWindowSize);
-        // this._processSegmentAck(address, result.type, result.originalInvokeId, result.sequencenumber, result.actualWindowSize, buffer, offset + result.len, length - result.len);
-        break;
-      }
-      case baEnum.PduType.ERROR: {
-        const result = baApdu.decodeError(buffer, offset);
-        this._processError(result.invokeId, buffer, offset + result.len, length - result.len);
-        break;
-      }
-      case baEnum.PduType.REJECT:
-      case baEnum.PduType.ABORT: {
-        const result = baApdu.decodeAbort(buffer, offset);
-        this._processAbort(result.invokeId, result.reason);
-        break;
-      }
-      case baEnum.PduType.CONFIRMED_REQUEST:
-        {
-          const result = baApdu.decodeConfirmedServiceRequest(buffer, offset);
-          if ((type & baEnum.PduConReqBit.SEGMENTED_MESSAGE) === 0) {
-            this._processConfirmedServiceRequest(address, result.type, result.service, result.maxSegments, result.maxApdu, result.invokeId, buffer, offset + result.len, length - result.len);
-          } else {
-            this._processSegment(address, result.type, result.service, result.invokeId, result.maxSegments, result.maxApdu, true, result.sequencenumber, result.proposedWindowNumber, buffer, offset + result.len, length - result.len);
-          }
-        }
-        break;
-      default:
-        debug('Received unknown PDU type -> Drop package');
-        break;
-    }
-  }
-
-  private _handleNpdu(buffer: Buffer, offset: number, msgLength: number, remoteAddress: string) {
-    // Check data length
-    if (msgLength <= 0) return debug('No NPDU data -> Drop package');
-    // Parse baNpdu header
-    const result = baNpdu.decode(buffer, offset);
-    if (!result) return debug('Received invalid NPDU header -> Drop package');
-    if (result.funct & baEnum.NpduControlBits.NETWORK_LAYER_MESSAGE) {
-      return debug('Received network layer message -> Drop package');
-    }
-    offset += result.len;
-    msgLength -= result.len;
-    if (msgLength <= 0) return debug('No APDU data -> Drop package');
-    const apduType = baApdu.getDecodedType(buffer, offset);
-    this._handlePdu(remoteAddress, apduType, buffer, offset, msgLength);
-  }
-
-  private _receiveData(buffer: Buffer, remoteAddress: string) {
-    // Check data length
-    if (buffer.length < baEnum.BVLC_HEADER_LENGTH) return debug('Received invalid data -> Drop package');
-    // Parse BVLC header
-    const result = baBvlc.decode(buffer, 0);
-    if (!result) return debug('Received invalid BVLC header -> Drop package');
-    // Check BVLC function
-    if (result.func === baEnum.BvlcResultPurpose.ORIGINAL_UNICAST_NPDU || result.func === baEnum.BvlcResultPurpose.ORIGINAL_BROADCAST_NPDU || result.func === baEnum.BvlcResultPurpose.FORWARDED_NPDU) {
-      this._handleNpdu(buffer, result.len, buffer.length - result.len, remoteAddress);
-    } else {
-      debug('Received unknown BVLC function -> Drop package');
-    }
-  }
-
-  private _receiveError(err: Error) {
-    /**
-     * @event bacstack.error
-     * @param {error} err - The error object thrown by the underlying transport layer.
-     * @example
-     * const bacnet = require('bacstack');
-     * const client = new bacnet();
-     *
-     * client.on('error', (err) => {
-     *   console.log('Error occurred: ', err);
-     *   client.close();
-     * });
-     */
-    this.emit('error', err);
-  }
-
-  /**
-   * The whoIs command discovers all BACNET devices in a network.
-   * @function bacstack.whoIs
-   * @param {object=} options
-   * @param {number=} options.lowLimit - Minimal device instance number to search for.
-   * @param {number=} options.highLimit - Maximal device instance number to search for.
-   * @param {string=} options.address - Unicast address if command should address a device directly.
-   * @fires bacstack.iAm
-   * @example
-   * const bacnet = require('bacstack');
-   * const client = new bacnet();
-   *
-   * client.whoIs();
-   */
-  whoIs(options?: WhoIsOptions) {
-    options = options || {};
-    const settings = {
-      lowLimit: options.lowLimit,
-      highLimit: options.highLimit,
-      address: options.address || this._transport.getBroadcastAddress()
-    };
-    const buffer = this._getBuffer();
-    baNpdu.encode(buffer, baEnum.NpduControlPriority.NORMAL_MESSAGE, this._settings.interface, null, DEFAULT_HOP_COUNT, baEnum.NetworkLayerMessageType.WHO_IS_ROUTER_TO_NETWORK, 0);
-    baApdu.encodeUnconfirmedServiceRequest(buffer, baEnum.PduType.UNCONFIRMED_REQUEST, baEnum.UnconfirmedServiceChoice.WHO_IS);
-    baServices.whoIs.encode(buffer, settings.lowLimit, settings.highLimit);
-    const npduType = (this._settings.interface !== this._transport.getBroadcastAddress()) ? baEnum.BvlcResultPurpose.ORIGINAL_UNICAST_NPDU : baEnum.BvlcResultPurpose.ORIGINAL_BROADCAST_NPDU;
-    baBvlc.encode(buffer.buffer, npduType, buffer.offset);
-    this._transport.send(buffer.buffer, buffer.offset, settings.address);
-  }
-
-  /**
-   * The timeSync command sets the time of a target device.
-   * @function bacstack.timeSync
-   * @param {string} address - IP address of the target device.
-   * @param {date} dateTime - The date and time to set on the target device.
-   * @example
-   * const bacnet = require('bacstack');
-   * const client = new bacnet();
-   *
-   * client.timeSync('192.168.1.43', new Date());
-   */
-  timeSync(address: string, dateTime: Date) {
-    const buffer = this._getBuffer();
-    baNpdu.encode(buffer, baEnum.NpduControlPriority.NORMAL_MESSAGE, address);
-    baApdu.encodeUnconfirmedServiceRequest(buffer, baEnum.PduType.UNCONFIRMED_REQUEST, baEnum.UnconfirmedServiceChoice.TIME_SYNCHRONIZATION);
-    baServices.timeSync.encode(buffer, dateTime);
-    const npduType = (address !== this._transport.getBroadcastAddress()) ? baEnum.BvlcResultPurpose.ORIGINAL_UNICAST_NPDU : baEnum.BvlcResultPurpose.ORIGINAL_BROADCAST_NPDU;
-    baBvlc.encode(buffer.buffer, npduType, buffer.offset);
-    this._transport.send(buffer.buffer, buffer.offset, address);
-  }
-
-  /**
-   * The timeSyncUTC command sets the UTC time of a target device.
-   * @function bacstack.timeSyncUTC
-   * @param {string} address - IP address of the target device.
-   * @param {date} dateTime - The date and time to set on the target device.
-   * @example
-   * const bacnet = require('bacstack');
-   * const client = new bacnet();
-   *
-   * client.timeSyncUTC('192.168.1.43', new Date());
-   */
-  timeSyncUTC(address: string, dateTime: Date) {
-    const buffer = this._getBuffer();
-    baNpdu.encode(buffer, baEnum.NpduControlPriority.NORMAL_MESSAGE, address);
-    baApdu.encodeUnconfirmedServiceRequest(buffer, baEnum.PduType.UNCONFIRMED_REQUEST, baEnum.UnconfirmedServiceChoice.UTC_TIME_SYNCHRONIZATION);
-    baServices.timeSync.encode(buffer, dateTime);
-    const npduType = (address !== this._transport.getBroadcastAddress()) ? baEnum.BvlcResultPurpose.ORIGINAL_UNICAST_NPDU : baEnum.BvlcResultPurpose.ORIGINAL_BROADCAST_NPDU;
-    baBvlc.encode(buffer.buffer, npduType, buffer.offset);
-    this._transport.send(buffer.buffer, buffer.offset, address);
-  }
-
-  /**
-   * The readProperty command reads a single property of an object from a device.
-   * @function bacstack.readProperty
-   * @param {string} address - IP address of the target device.
-   * @param {object} objectId - The BACNET object ID to read.
-   * @param {number} objectId.type - The BACNET object type to read.
-   * @param {number} objectId.instance - The BACNET object instance to read.
-   * @param {number} propertyId - The BACNET property id in the specified object to read.
-   * @param {object=} options
-   * @param {MaxSegmentsAccepted=} options.maxSegments - The maximimal allowed number of segments.
-   * @param {MaxApduLengthAccepted=} options.maxApdu - The maximal allowed APDU size.
-   * @param {number=} options.invokeId - The invoke ID of the confirmed service telegram.
-   * @param {number=} options.arrayIndex - The array index of the property to be read.
-   * @param {function} next - The callback containing an error, in case of a failure and value object in case of success.
-   * @example
-   * const bacnet = require('bacstack');
-   * const client = new bacnet();
-   *
-   * client.readProperty('192.168.1.43', {type: 8, instance: 44301}, 28, (err, value) => {
-   *   console.log('value: ', value);
-   * });
-   */
-  readProperty(address: string, objectId: BACNetObjectID, propertyId: number, callback: DataCallback<DecodeAcknowledgeSingleResult>): void;
-  readProperty(address: string, objectId: BACNetObjectID, propertyId: number, options: ReadPropertyOptions, callback: DataCallback<DecodeAcknowledgeSingleResult>): void;
-  readProperty(address: string, objectId: BACNetObjectID, propertyId: number, optionsOrCallback: ReadPropertyOptions | DataCallback<DecodeAcknowledgeSingleResult>, callback?: DataCallback<DecodeAcknowledgeSingleResult>): void {
-    if (typeof optionsOrCallback !== 'function' && !callback) {
-      throw new Error('A callback function must be provided');
-    }
-
-    const next: DataCallback<DecodeAcknowledgeSingleResult> =
-      typeof optionsOrCallback === 'function' ? optionsOrCallback : callback;
-
-    const options: ReadPropertyOptions =
-      typeof optionsOrCallback === 'function' ? {} : optionsOrCallback;
-
-    const settings = {
-      maxSegments: options.maxSegments || baEnum.MaxSegmentsAccepted.SEGMENTS_65,
-      maxApdu: options.maxApdu || baEnum.MaxApduLengthAccepted.OCTETS_1476,
-      invokeId: options.invokeId || this._getInvokeId(),
-      arrayIndex: options.arrayIndex || baEnum.ASN1_ARRAY_ALL
-    };
-    const buffer = this._getBuffer();
-    baNpdu.encode(buffer, baEnum.NpduControlPriority.NORMAL_MESSAGE | baEnum.NpduControlBits.EXPECTING_REPLY, address, null, DEFAULT_HOP_COUNT, baEnum.NetworkLayerMessageType.WHO_IS_ROUTER_TO_NETWORK, 0);
-    const type = baEnum.PduType.CONFIRMED_REQUEST | (settings.maxSegments !== baEnum.MaxSegmentsAccepted.SEGMENTS_0 ? baEnum.PduConReqBit.SEGMENTED_RESPONSE_ACCEPTED : 0);
-    baApdu.encodeConfirmedServiceRequest(buffer, type, baEnum.ConfirmedServiceChoice.READ_PROPERTY, settings.maxSegments, settings.maxApdu, settings.invokeId, 0, 0);
-    baServices.readProperty.encode(buffer, objectId.type, objectId.instance, propertyId, settings.arrayIndex);
-    baBvlc.encode(buffer.buffer, baEnum.BvlcResultPurpose.ORIGINAL_UNICAST_NPDU, buffer.offset);
-    this._transport.send(buffer.buffer, buffer.offset, address);
-    this._addCallback(settings.invokeId, (err, data) => {
-      if (err) return next(err);
-      const result = baServices.readProperty.decodeAcknowledge(data.buffer, data.offset, data.length);
-      if (!result) return next(new Error('INVALID_DECODING'));
-      next(null, result);
-    });
-  }
-
-  /**
-   * The writeProperty command writes a single property of an object to a device.
-   * @function bacstack.writeProperty
-   * @param {string} address - IP address of the target device.
-   * @param {object} objectId - The BACNET object ID to write.
-   * @param {number} objectId.type - The BACNET object type to write.
-   * @param {number} objectId.instance - The BACNET object instance to write.
-   * @param {number} propertyId - The BACNET property id in the specified object to write.
-   * @param {object[]} values - A list of values to be written to the specified property.
-   * @param {ApplicationTags} values.tag - The data-type of the value to be written.
-   * @param {number} values.value - The actual value to be written.
-   * @param {object=} options
-   * @param {MaxSegmentsAccepted=} options.maxSegments - The maximimal allowed number of segments.
-   * @param {MaxApduLengthAccepted=} options.maxApdu - The maximal allowed APDU size.
-   * @param {number=} options.invokeId - The invoke ID of the confirmed service telegram.
-   * @param {number=} options.arrayIndex - The array index of the property to be read.
-   * @param {number=} options.priority - The priority of the value to be written.
-   * @param {function} next - The callback containing an error, in case of a failure.
-   * @example
-   * const bacnet = require('bacstack');
-   * const client = new bacnet();
-   *
-   * client.writeProperty('192.168.1.43', {type: 8, instance: 44301}, 28, [
-   *   {type: bacnet.enum.ApplicationTags.REAL, value: 100}
-   * ], (err) => {
-   *   console.log('error: ', err);
-   * });
-   */
-  writeProperty(address: string, objectId: BACNetObjectID, propertyId: number, values: BACNetAppData[], callback: ErrorCallback): void;
-  writeProperty(address: string, objectId: BACNetObjectID, propertyId: number, values: BACNetAppData[], options: WritePropertyOptions, callback: ErrorCallback): void;
-  writeProperty(address: string, objectId: BACNetObjectID, propertyId: number, values: BACNetAppData[], optionsOrCallback: WritePropertyOptions | ErrorCallback, callback?: ErrorCallback): void {
-    if (typeof optionsOrCallback !== 'function' && !callback) {
-      throw new Error('A callback function must be provided');
-    }
-
-    const next: ErrorCallback =
-      typeof optionsOrCallback === 'function' ? optionsOrCallback : callback;
-
-    const options: WritePropertyOptions =
-      typeof optionsOrCallback === 'function' ? {} : optionsOrCallback;
-
-    const settings = {
-      maxSegments: options.maxSegments || baEnum.MaxSegmentsAccepted.SEGMENTS_65,
-      maxApdu: options.maxApdu || baEnum.MaxApduLengthAccepted.OCTETS_1476,
-      invokeId: options.invokeId || this._getInvokeId(),
-      arrayIndex: options.arrayIndex || baEnum.ASN1_ARRAY_ALL,
-      priority: options.priority
-    };
-    const buffer = this._getBuffer();
-    baNpdu.encode(buffer, baEnum.NpduControlPriority.NORMAL_MESSAGE | baEnum.NpduControlBits.EXPECTING_REPLY, address, null, DEFAULT_HOP_COUNT, baEnum.NetworkLayerMessageType.WHO_IS_ROUTER_TO_NETWORK, 0);
-    baApdu.encodeConfirmedServiceRequest(buffer, baEnum.PduType.CONFIRMED_REQUEST, baEnum.ConfirmedServiceChoice.WRITE_PROPERTY, settings.maxSegments, settings.maxApdu, settings.invokeId, 0, 0);
-    baServices.writeProperty.encode(buffer, objectId.type, objectId.instance, propertyId, settings.arrayIndex, settings.priority, values);
-    baBvlc.encode(buffer.buffer, baEnum.BvlcResultPurpose.ORIGINAL_UNICAST_NPDU, buffer.offset);
-    this._transport.send(buffer.buffer, buffer.offset, address);
-    this._addCallback(settings.invokeId, (err) => {
-      if (next) next(err);
-    });
-  }
-
-  /**
-   * The readPropertyMultiple command reads multiple properties in multiple objects from a device.
-   * @function bacstack.readPropertyMultiple
-   * @param {string} address - IP address of the target device.
-   * @param {object[]} propertiesArray - List of object and property specifications to be read.
-   * @param {object} propertiesArray.objectId - Specifies which object to read.
-   * @param {number} propertiesArray.objectId.type - The BACNET object type to read.
-   * @param {number} propertiesArray.objectId.instance - The BACNET object instance to read.
-   * @param {object[]} propertiesArray.properties - List of properties to be read.
-   * @param {number} propertiesArray.properties.id - The BACNET property id in the specified object to read. Also supports 8 for all properties.
-   * @param {object=} options
-   * @param {MaxSegmentsAccepted=} options.maxSegments - The maximimal allowed number of segments.
-   * @param {MaxApduLengthAccepted=} options.maxApdu - The maximal allowed APDU size.
-   * @param {number=} options.invokeId - The invoke ID of the confirmed service telegram.
-   * @param {function} next - The callback containing an error, in case of a failure and value object in case of success.
-   * @example
-   * const bacnet = require('bacstack');
-   * const client = new bacnet();
-   *
-   * const propertiesArray = [
-   *   {objectId: {type: 8, instance: 4194303}, properties: [{id: 8}]}
-   * ];
-   * client.readPropertyMultiple('192.168.1.43', propertiesArray, (err, value) => {
-   *   console.log('value: ', value);
-   * });
-   */
-  readPropertyMultiple(address: string, propertiesArray: BACNetReadAccessSpecification[], callback: DataCallback<DecodeAcknowledgeMultipleResult>): void;
-  readPropertyMultiple(address: string, propertiesArray: BACNetReadAccessSpecification[], options: ServiceOptions, callback: DataCallback<DecodeAcknowledgeMultipleResult>): void;
-  readPropertyMultiple(address: string, propertiesArray: BACNetReadAccessSpecification[], optionsOrCallback: ServiceOptions | DataCallback<DecodeAcknowledgeMultipleResult>, callback?: DataCallback<DecodeAcknowledgeMultipleResult>): void {
-    if (typeof optionsOrCallback !== 'function' && !callback) {
-      throw new Error('A callback function must be provided');
-    }
-
-    const next: DataCallback<DecodeAcknowledgeMultipleResult> =
-      typeof optionsOrCallback === 'function' ? optionsOrCallback : callback;
-
-    const options: ServiceOptions =
-      typeof optionsOrCallback === 'function' ? {} : optionsOrCallback;
-
-    const settings = {
-      maxSegments: options.maxSegments || baEnum.MaxSegmentsAccepted.SEGMENTS_65,
-      maxApdu: options.maxApdu || baEnum.MaxApduLengthAccepted.OCTETS_1476,
-      invokeId: options.invokeId || this._getInvokeId()
-    };
-    const buffer = this._getBuffer();
-    baNpdu.encode(buffer, baEnum.NpduControlPriority.NORMAL_MESSAGE | baEnum.NpduControlBits.EXPECTING_REPLY, address, null, DEFAULT_HOP_COUNT, baEnum.NetworkLayerMessageType.WHO_IS_ROUTER_TO_NETWORK, 0);
-    const type = baEnum.PduType.CONFIRMED_REQUEST | (settings.maxSegments !== baEnum.MaxSegmentsAccepted.SEGMENTS_0 ? baEnum.PduConReqBit.SEGMENTED_RESPONSE_ACCEPTED : 0);
-    baApdu.encodeConfirmedServiceRequest(buffer, type, baEnum.ConfirmedServiceChoice.READ_PROPERTY_MULTIPLE, settings.maxSegments, settings.maxApdu, settings.invokeId, 0, 0);
-    baServices.readPropertyMultiple.encode(buffer, propertiesArray);
-    baBvlc.encode(buffer.buffer, baEnum.BvlcResultPurpose.ORIGINAL_UNICAST_NPDU, buffer.offset);
-    this._transport.send(buffer.buffer, buffer.offset, address);
-    this._addCallback(settings.invokeId, (err, data) => {
-      if (err) return next(err);
-      const result = baServices.readPropertyMultiple.decodeAcknowledge(data.buffer, data.offset, data.length);
-      if (!result) return next(new Error('INVALID_DECODING'));
-      next(null, result);
-    });
-  }
-
-  /**
-   * The writePropertyMultiple command writes multiple properties in multiple objects to a device.
-   * @function bacstack.writePropertyMultiple
-   * @param {string} address - IP address of the target device.
-   * @param {object[]} values - List of object and property specifications to be written.
-   * @param {object} values.objectId - Specifies which object to read.
-   * @param {number} values.objectId.type - The BACNET object type to read.
-   * @param {number} values.objectId.instance - The BACNET object instance to read.
-   * @param {object[]} values.values - List of properties to be written.
-   * @param {object} values.values.property - Property specifications to be written.
-   * @param {number} values.values.property.id - The BACNET property id in the specified object to write.
-   * @param {number} values.values.property.index - The array index of the property to be written.
-   * @param {object[]} values.values.value - A list of values to be written to the specified property.
-   * @param {ApplicationTags} values.values.value.tag - The data-type of the value to be written.
-   * @param {object} values.values.value.value - The actual value to be written.
-   * @param {number} values.values.priority - The priority to be used for writing to the property.
-   * @param {object=} options
-   * @param {MaxSegmentsAccepted=} options.maxSegments - The maximimal allowed number of segments.
-   * @param {MaxApduLengthAccepted=} options.maxApdu - The maximal allowed APDU size.
-   * @param {number=} options.invokeId - The invoke ID of the confirmed service telegram.
-   * @param {function} next - The callback containing an error, in case of a failure.
-   * @example
-   * const bacnet = require('bacstack');
-   * const client = new bacnet();
-   *
-   * const values = [
-   *   {objectId: {type: 8, instance: 44301}, values: [
-   *     {property: {id: 28, index: 12}, value: [{type: bacnet.enum.ApplicationTags.BOOLEAN, value: true}], priority: 8}
-   *   ]}
-   * ];
-   * client.writePropertyMultiple('192.168.1.43', values, (err) => {
-   *   console.log('error: ', err);
-   * });
-   */
-  writePropertyMultiple(address: string, values: any[], callback: ErrorCallback): void;
-  writePropertyMultiple(address: string, values: any[], options: ServiceOptions, callback: ErrorCallback): void;
-  writePropertyMultiple(address: string, values: any[], optionsOrCallback: ServiceOptions | ErrorCallback, callback?: ErrorCallback): void {
-    if (typeof optionsOrCallback !== 'function' && !callback) {
-      throw new Error('A callback function must be provided');
-    }
-
-    const next: ErrorCallback =
-      typeof optionsOrCallback === 'function' ? optionsOrCallback : callback;
-
-    const options: ServiceOptions =
-      typeof optionsOrCallback === 'function' ? {} : optionsOrCallback;
-    const settings = {
-      maxSegments: options.maxSegments || baEnum.MaxSegmentsAccepted.SEGMENTS_65,
-      maxApdu: options.maxApdu || baEnum.MaxApduLengthAccepted.OCTETS_1476,
-      invokeId: options.invokeId || this._getInvokeId()
-    };
-    const buffer = this._getBuffer();
-    baNpdu.encode(buffer, baEnum.NpduControlPriority.NORMAL_MESSAGE | baEnum.NpduControlBits.EXPECTING_REPLY, address);
-    baApdu.encodeConfirmedServiceRequest(buffer, baEnum.PduType.CONFIRMED_REQUEST, baEnum.ConfirmedServiceChoice.WRITE_PROPERTY_MULTIPLE, settings.maxSegments, settings.maxApdu, settings.invokeId);
-    baServices.writePropertyMultiple.encodeObject(buffer, values);
-    baBvlc.encode(buffer.buffer, baEnum.BvlcResultPurpose.ORIGINAL_UNICAST_NPDU, buffer.offset);
-    this._transport.send(buffer.buffer, buffer.offset, address);
-    this._addCallback(settings.invokeId, (err) => next(err));
-  }
-
-  /**
-   * The deviceCommunicationControl command enables or disables network communication of the target device.
-   * @function bacstack.deviceCommunicationControl
-   * @param {string} address - IP address of the target device.
-   * @param {number} timeDuration - The time to hold the network communication state in seconds. 0 for infinite.
-   * @param {EnableDisable} enableDisable - The network communication state to set.
-   * @param {object=} options
-   * @param {MaxSegmentsAccepted=} options.maxSegments - The maximimal allowed number of segments.
-   * @param {MaxApduLengthAccepted=} options.maxApdu - The maximal allowed APDU size.
-   * @param {number=} options.invokeId - The invoke ID of the confirmed service telegram.
-   * @param {string=} options.password - The optional password used to set the network communication state.
-   * @param {function} next - The callback containing an error, in case of a failure.
-   * @example
-   * const bacnet = require('bacstack');
-   * const client = new bacnet();
-   *
-   * client.deviceCommunicationControl('192.168.1.43', 0, bacnet.enum.EnableDisable.DISABLE, (err) => {
-   *   console.log('error: ', err);
-   * });
-   */
-  deviceCommunicationControl(address: string, timeDuration: number, enableDisable: number, callback: ErrorCallback): void;
-  deviceCommunicationControl(address: string, timeDuration: number, enableDisable: number, options: DeviceCommunicationOptions, callback: ErrorCallback): void;
-  deviceCommunicationControl(address: string, timeDuration: number, enableDisable: number, optionsOrCallback: DeviceCommunicationOptions | ErrorCallback, callback?: ErrorCallback): void {
-    if (typeof optionsOrCallback !== 'function' && !callback) {
-      throw new Error('A callback function must be provided');
-    }
-
-    const next: ErrorCallback =
-      typeof optionsOrCallback === 'function' ? optionsOrCallback : callback;
-
-    const options: DeviceCommunicationOptions =
-      typeof optionsOrCallback === 'function' ? {} : optionsOrCallback;
-    const settings = {
-      maxSegments: options.maxSegments || baEnum.MaxSegmentsAccepted.SEGMENTS_65,
-      maxApdu: options.maxApdu || baEnum.MaxApduLengthAccepted.OCTETS_1476,
-      invokeId: options.invokeId || this._getInvokeId(),
-      password: options.password
-    };
-    const buffer = this._getBuffer();
-    baNpdu.encode(buffer, baEnum.NpduControlPriority.NORMAL_MESSAGE | baEnum.NpduControlBits.EXPECTING_REPLY, address);
-    baApdu.encodeConfirmedServiceRequest(buffer, baEnum.PduType.CONFIRMED_REQUEST, baEnum.ConfirmedServiceChoice.DEVICE_COMMUNICATION_CONTROL, settings.maxSegments, settings.maxApdu, settings.invokeId, 0, 0);
-    baServices.deviceCommunicationControl.encode(buffer, timeDuration, enableDisable, settings.password);
-    baBvlc.encode(buffer.buffer, baEnum.BvlcResultPurpose.ORIGINAL_UNICAST_NPDU, buffer.offset);
-    this._transport.send(buffer.buffer, buffer.offset, address);
-    this._addCallback(settings.invokeId, (err) => next(err));
-  }
-
-  /**
-   * The reinitializeDevice command initiates a restart of the target device.
-   * @function bacstack.reinitializeDevice
-   * @param {string} address - IP address of the target device.
-   * @param {ReinitializedState} state - The type of restart to be initiated.
-   * @param {object=} options
-   * @param {MaxSegmentsAccepted=} options.maxSegments - The maximimal allowed number of segments.
-   * @param {MaxApduLengthAccepted=} options.maxApdu - The maximal allowed APDU size.
-   * @param {number=} options.invokeId - The invoke ID of the confirmed service telegram.
-   * @param {string=} options.password - The optional password used to restart the device.
-   * @param {function} next - The callback containing an error, in case of a failure.
-   * @example
-   * const bacnet = require('bacstack');
-   * const client = new bacnet();
-   *
-   * client.reinitializeDevice('192.168.1.43', bacnet.enum.ReinitializedState.COLDSTART, (err) => {
-   *   console.log('error: ', err);
-   * });
-   */
-  reinitializeDevice(address: string, state: number, callback: ErrorCallback): void;
-  reinitializeDevice(address: string, state: number, options: ReinitializeDeviceOptions, callback: ErrorCallback): void;
-  reinitializeDevice(address: string, state: number, optionsOrCallback: ReinitializeDeviceOptions | ErrorCallback, callback?: ErrorCallback): void {
-    if (typeof optionsOrCallback !== 'function' && !callback) {
-      throw new Error('A callback function must be provided');
-    }
-
-    const next: ErrorCallback =
-      typeof optionsOrCallback === 'function' ? optionsOrCallback : callback;
-
-    const options: ReinitializeDeviceOptions =
-      typeof optionsOrCallback === 'function' ? {} : optionsOrCallback;
-    const settings = {
-      maxSegments: options.maxSegments || baEnum.MaxSegmentsAccepted.SEGMENTS_65,
-      maxApdu: options.maxApdu || baEnum.MaxApduLengthAccepted.OCTETS_1476,
-      invokeId: options.invokeId || this._getInvokeId(),
-      password: options.password
-    };
-    const buffer = this._getBuffer();
-    baNpdu.encode(buffer, baEnum.NpduControlPriority.NORMAL_MESSAGE | baEnum.NpduControlBits.EXPECTING_REPLY, address);
-    baApdu.encodeConfirmedServiceRequest(buffer, baEnum.PduType.CONFIRMED_REQUEST, baEnum.ConfirmedServiceChoice.REINITIALIZE_DEVICE, settings.maxSegments, settings.maxApdu, settings.invokeId, 0, 0);
-    baServices.reinitializeDevice.encode(buffer, state, settings.password);
-    baBvlc.encode(buffer.buffer, baEnum.BvlcResultPurpose.ORIGINAL_UNICAST_NPDU, buffer.offset);
-    this._transport.send(buffer.buffer, buffer.offset, address);
-    this._addCallback(settings.invokeId, (err) => next(err));
-  }
-
-  /**
-   * The writeFile command writes a file buffer to a specific position of a file object.
-   * @function bacstack.writeFile
-   * @param {string} address - IP address of the target device.
-   * @param {object} objectId - The BACNET object ID representing the file object.
-   * @param {number} objectId.type - The BACNET object type representing the file object.
-   * @param {number} objectId.instance - The BACNET object instance representing the file object.
-   * @param {number} position - The position in the file to write at.
-   * @param {Array.<number[]>} fileBuffer - The content to be written to the file.
-   * @param {object=} options
-   * @param {MaxSegmentsAccepted=} options.maxSegments - The maximimal allowed number of segments.
-   * @param {MaxApduLengthAccepted=} options.maxApdu - The maximal allowed APDU size.
-   * @param {number=} options.invokeId - The invoke ID of the confirmed service telegram.
-   * @param {function} next - The callback containing an error, in case of a failure and value object in case of success.
-   * @example
-   * const bacnet = require('bacstack');
-   * const client = new bacnet();
-   *
-   * client.writeFile('192.168.1.43', {type: 8, instance: 44301}, 0, [[5, 6, 7, 8], [5, 6, 7, 8]], (err, value) => {
-   *   console.log('value: ', value);
-   * });
-   */
-
-  writeFile(address: string, objectId: BACNetObjectID, position: number, fileBuffer: number[][], callback: DataCallback<any>): void;
-  writeFile(address: string, objectId: BACNetObjectID, position: number, fileBuffer: number[][], options: ServiceOptions, callback: DataCallback<any>): void;
-  writeFile(address: string, objectId: BACNetObjectID, position: number, fileBuffer: number[][], optionsOrCallback: ServiceOptions | DataCallback<any>, callback?: DataCallback<any>): void {
-    if (typeof optionsOrCallback !== 'function' && !callback) {
-      throw new Error('A callback function must be provided');
-    }
-
-    const next: DataCallback<any> =
-      typeof optionsOrCallback === 'function' ? optionsOrCallback : callback;
-
-    const options: ServiceOptions =
-      typeof optionsOrCallback === 'function' ? {} : optionsOrCallback;
-
-    const settings = {
-      maxSegments: options.maxSegments || baEnum.MaxSegmentsAccepted.SEGMENTS_65,
-      maxApdu: options.maxApdu || baEnum.MaxApduLengthAccepted.OCTETS_1476,
-      invokeId: options.invokeId || this._getInvokeId()
-    };
-    const buffer = this._getBuffer();
-    baNpdu.encode(buffer, baEnum.NpduControlPriority.NORMAL_MESSAGE | baEnum.NpduControlBits.EXPECTING_REPLY, address);
-    baApdu.encodeConfirmedServiceRequest(buffer, baEnum.PduType.CONFIRMED_REQUEST, baEnum.ConfirmedServiceChoice.ATOMIC_WRITE_FILE, settings.maxSegments, settings.maxApdu, settings.invokeId, 0, 0);
-    baServices.atomicWriteFile.encode(buffer, false, objectId, position, fileBuffer);
-    baBvlc.encode(buffer.buffer, baEnum.BvlcResultPurpose.ORIGINAL_UNICAST_NPDU, buffer.offset);
-    this._transport.send(buffer.buffer, buffer.offset, address);
-    this._addCallback(settings.invokeId, (err, data) => {
-      if (err) return next(err);
-      const result = baServices.atomicWriteFile.decodeAcknowledge(data.buffer, data.offset);
-      if (!result) return next(new Error('INVALID_DECODING'));
-      next(null, result);
-    });
-  }
-
-  /**
-   * The readFile command reads a number of bytes at a specific position of a file object.
-   * @function bacstack.readFile
-   * @param {string} address - IP address of the target device.
-   * @param {object} objectId - The BACNET object ID representing the file object.
-   * @param {number} objectId.type - The BACNET object type representing the file object.
-   * @param {number} objectId.instance - The BACNET object instance representing the file object.
-   * @param {number} position - The position in the file to read at.
-   * @param {number} count - The number of octets to read.
-   * @param {object=} options
-   * @param {MaxSegmentsAccepted=} options.maxSegments - The maximimal allowed number of segments.
-   * @param {MaxApduLengthAccepted=} options.maxApdu - The maximal allowed APDU size.
-   * @param {number=} options.invokeId - The invoke ID of the confirmed service telegram.
-   * @param {function} next - The callback containing an error, in case of a failure and value object in case of success.
-   * @example
-   * const bacnet = require('bacstack');
-   * const client = new bacnet();
-   *
-   * client.readFile('192.168.1.43', {type: 8, instance: 44301}, 0, 100, (err, value) => {
-   *   console.log('value: ', value);
-   * });
-   */
-  readFile(address: string, objectId: BACNetObjectID, position: number, count: number, callback: DataCallback<any>): void;
-  readFile(address: string, objectId: BACNetObjectID, position: number, count: number, options: ServiceOptions, callback: DataCallback<any>): void;
-  readFile(address: string, objectId: BACNetObjectID, position: number, count: number, optionsOrCallback: ServiceOptions | DataCallback<any>, callback?: DataCallback<any>): void {
-    if (typeof optionsOrCallback !== 'function' && !callback) {
-      throw new Error('A callback function must be provided');
-    }
-
-    const next: DataCallback<any> =
-      typeof optionsOrCallback === 'function' ? optionsOrCallback : callback;
-
-    const options: ServiceOptions =
-      typeof optionsOrCallback === 'function' ? {} : optionsOrCallback;
-
-    const settings = {
-      maxSegments: options.maxSegments || baEnum.MaxSegmentsAccepted.SEGMENTS_65,
-      maxApdu: options.maxApdu || baEnum.MaxApduLengthAccepted.OCTETS_1476,
-      invokeId: options.invokeId || this._getInvokeId()
-    };
-    const buffer = this._getBuffer();
-    baNpdu.encode(buffer, baEnum.NpduControlPriority.NORMAL_MESSAGE | baEnum.NpduControlBits.EXPECTING_REPLY, address);
-    baApdu.encodeConfirmedServiceRequest(buffer, baEnum.PduType.CONFIRMED_REQUEST, baEnum.ConfirmedServiceChoice.ATOMIC_READ_FILE, settings.maxSegments, settings.maxApdu, settings.invokeId, 0, 0);
-    baServices.atomicReadFile.encode(buffer, true, objectId, position, count);
-    baBvlc.encode(buffer.buffer, baEnum.BvlcResultPurpose.ORIGINAL_UNICAST_NPDU, buffer.offset);
-    this._transport.send(buffer.buffer, buffer.offset, address);
-    this._addCallback(settings.invokeId, (err, data) => {
-      if (err) return next(err);
-      const result = baServices.atomicReadFile.decodeAcknowledge(data.buffer, data.offset);
-      if (!result) return next(new Error('INVALID_DECODING'));
-      next(null, result);
-    });
-  }
-
-  /**
-   * The readRange command reads a number if list items of an array or list object.
-   * @function bacstack.readRange
-   * @param {string} address - IP address of the target device.
-   * @param {object} objectId - The BACNET object ID to read.
-   * @param {number} objectId.type - The BACNET object type to read.
-   * @param {number} objectId.instance - The BACNET object instance to read.
-   * @param {number} idxBegin - The index of the first/last item to read.
-   * @param {number} quantity - The number of records to read.
-   * @param {object=} options
-   * @param {MaxSegmentsAccepted=} options.maxSegments - The maximimal allowed number of segments.
-   * @param {MaxApduLengthAccepted=} options.maxApdu - The maximal allowed APDU size.
-   * @param {number=} options.invokeId - The invoke ID of the confirmed service telegram.
-   * @param {function} next - The callback containing an error, in case of a failure and value object in case of success.
-   * @example
-   * const bacnet = require('bacstack');
-   * const client = new bacnet();
-   *
-   * client.readRange('192.168.1.43', {type: 8, instance: 44301}, 0, 200, (err, value) => {
-   *   console.log('value: ', value);
-   * });
-   */
-  readRange(address: string, objectId: BACNetObjectID, idxBegin: number, quantity: number, callback: DataCallback<any>): void;
-  readRange(address: string, objectId: BACNetObjectID, idxBegin: number, quantity: number, options: ServiceOptions, callback: DataCallback<any>): void;
-  readRange(address: string, objectId: BACNetObjectID, idxBegin: number, quantity: number, optionsOrCallback: ServiceOptions | DataCallback<any>, callback?: DataCallback<any>): void {
-    if (typeof optionsOrCallback !== 'function' && !callback) {
-      throw new Error('A callback function must be provided');
-    }
-
-    const next: DataCallback<any> =
-      typeof optionsOrCallback === 'function' ? optionsOrCallback : callback;
-
-    const options: ServiceOptions =
-      typeof optionsOrCallback === 'function' ? {} : optionsOrCallback;
-
-    const settings = {
-      maxSegments: options.maxSegments || baEnum.MaxSegmentsAccepted.SEGMENTS_65,
-      maxApdu: options.maxApdu || baEnum.MaxApduLengthAccepted.OCTETS_1476,
-      invokeId: options.invokeId || this._getInvokeId()
-    };
-    const buffer = this._getBuffer();
-    baNpdu.encode(buffer, baEnum.NpduControlPriority.NORMAL_MESSAGE | baEnum.NpduControlBits.EXPECTING_REPLY, address);
-    baApdu.encodeConfirmedServiceRequest(buffer, baEnum.PduType.CONFIRMED_REQUEST, baEnum.ConfirmedServiceChoice.READ_RANGE, settings.maxSegments, settings.maxApdu, settings.invokeId, 0, 0);
-    baServices.readRange.encode(buffer, objectId, baEnum.PropertyIdentifier.LOG_BUFFER, baEnum.ASN1_ARRAY_ALL, baEnum.ReadRangeType.BY_POSITION, idxBegin, new Date(), quantity);
-    baBvlc.encode(buffer.buffer, baEnum.BvlcResultPurpose.ORIGINAL_UNICAST_NPDU, buffer.offset);
-    this._transport.send(buffer.buffer, buffer.offset, address);
-    this._addCallback(settings.invokeId, (err, data) => {
-      if (err) return next(err);
-      const result = baServices.readRange.decodeAcknowledge(data.buffer, data.offset, data.length);
-      if (!result) return next(new Error('INVALID_DECODING'));
-      next(null, result);
-    });
-  }
-
-  /**
-   * The subscribeCOV command subscribes to an object for "Change of Value" notifications.
-   * @function bacstack.subscribeCOV
-   * @param {string} address - IP address of the target device.
-   * @param {object} objectId - The BACNET object ID to subscribe for.
-   * @param {number} objectId.type - The BACNET object type to subscribe for.
-   * @param {number} objectId.instance - The BACNET object instance to subscribe for.
-   * @param {number} subscribeId - A unique identifier to map the subscription.
-   * @param {boolean} cancel - Cancel an existing subscription instead of creating a new one.
-   * @param {boolean} issueConfirmedNotifications - Identifies if unconfirmed/confirmed notifications shall be returned.
-   * @param {number} lifetime - Number of seconds for the subscription to stay active, 0 for infinite.
-   * @param {object=} options
-   * @param {MaxSegmentsAccepted=} options.maxSegments - The maximimal allowed number of segments.
-   * @param {MaxApduLengthAccepted=} options.maxApdu - The maximal allowed APDU size.
-   * @param {number=} options.invokeId - The invoke ID of the confirmed service telegram.
-   * @param {function} next - The callback containing an error, in case of a failure.
-   * @example
-   * const bacnet = require('bacstack');
-   * const client = new bacnet();
-   *
-   * client.subscribeCOV('192.168.1.43', {type: 8, instance: 44301}, 7, false, false, 0, (err) => {
-   *   console.log('error: ', err);
-   * });
-   */
-  subscribeCOV(address: string, objectId: BACNetObjectID, subscribeId: number, cancel: boolean, issueConfirmedNotifications: boolean, lifetime: number, callback: ErrorCallback): void;
-  subscribeCOV(address: string, objectId: BACNetObjectID, subscribeId: number, cancel: boolean, issueConfirmedNotifications: boolean, lifetime: number, options: ServiceOptions, callback: ErrorCallback): void;
-  subscribeCOV(address: string, objectId: BACNetObjectID, subscribeId: number, cancel: boolean, issueConfirmedNotifications: boolean, lifetime: number, optionsOrCallback: ServiceOptions | ErrorCallback, callback?: ErrorCallback): void {
-    if (typeof optionsOrCallback !== 'function' && !callback) {
-      throw new Error('A callback function must be provided');
-    }
-
-    const next: ErrorCallback =
-      typeof optionsOrCallback === 'function' ? optionsOrCallback : callback;
-
-    const options: ServiceOptions =
-      typeof optionsOrCallback === 'function' ? {} : optionsOrCallback;
-
-    const settings = {
-      maxSegments: options.maxSegments || baEnum.MaxSegmentsAccepted.SEGMENTS_65,
-      maxApdu: options.maxApdu || baEnum.MaxApduLengthAccepted.OCTETS_1476,
-      invokeId: options.invokeId || this._getInvokeId()
-    };
-    const buffer = this._getBuffer();
-    baNpdu.encode(buffer, baEnum.NpduControlPriority.NORMAL_MESSAGE | baEnum.NpduControlBits.EXPECTING_REPLY, address);
-    baApdu.encodeConfirmedServiceRequest(buffer, baEnum.PduType.CONFIRMED_REQUEST, baEnum.ConfirmedServiceChoice.SUBSCRIBE_COV, settings.maxSegments, settings.maxApdu, settings.invokeId, 0, 0);
-    baServices.subscribeCov.encode(buffer, subscribeId, objectId, cancel, issueConfirmedNotifications, lifetime);
-    baBvlc.encode(buffer.buffer, baEnum.BvlcResultPurpose.ORIGINAL_UNICAST_NPDU, buffer.offset);
-    this._transport.send(buffer.buffer, buffer.offset, address);
-    this._addCallback(settings.invokeId, (err) => next(err));
-  }
-
-  /**
-   * The subscribeProperty command subscribes to a specific property of an object for "Change of Value" notifications.
-   * @function bacstack.subscribeProperty
-   * @param {string} address - IP address of the target device.
-   * @param {object} objectId - The BACNET object ID to subscribe for.
-   * @param {number} objectId.type - The BACNET object type to subscribe for.
-   * @param {number} objectId.instance - The BACNET object instance to subscribe for.
-   * @param {object} monitoredProperty
-   * @param {object} monitoredProperty.id - The property ID to subscribe for.
-   * @param {object} monitoredProperty.index - The property index to subscribe for.
-   * @param {number} subscribeId - A unique identifier to map the subscription.
-   * @param {boolean} cancel - Cancel an existing subscription instead of creating a new one.
-   * @param {boolean} issueConfirmedNotifications - Identifies if unconfirmed/confirmed notifications shall be returned.
-   * @param {object=} options
-   * @param {MaxSegmentsAccepted=} options.maxSegments - The maximimal allowed number of segments.
-   * @param {MaxApduLengthAccepted=} options.maxApdu - The maximal allowed APDU size.
-   * @param {number=} options.invokeId - The invoke ID of the confirmed service telegram.
-   * @param {function} next - The callback containing an error, in case of a failure.
-   * @example
-   * const bacnet = require('bacstack');
-   * const client = new bacnet();
-   *
-   * client.subscribeProperty('192.168.1.43', {type: 8, instance: 44301}, {id: 80, index: 0}, 8, false, false, (err) => {
-   *   console.log('error: ', err);
-   * });
-   */
-  subscribeProperty(address: string, objectId: BACNetObjectID, monitoredProperty: BACNetPropertyID, subscribeId: number, cancel: boolean, issueConfirmedNotifications: boolean, callback: ErrorCallback): void;
-  subscribeProperty(address: string, objectId: BACNetObjectID, monitoredProperty: BACNetPropertyID, subscribeId: number, cancel: boolean, issueConfirmedNotifications: boolean, options: ServiceOptions, callback: ErrorCallback): void;
-  subscribeProperty(address: string, objectId: BACNetObjectID, monitoredProperty: BACNetPropertyID, subscribeId: number, cancel: boolean, issueConfirmedNotifications: boolean, optionsOrCallback: ServiceOptions | ErrorCallback, callback?: ErrorCallback): void {
-    if (typeof optionsOrCallback !== 'function' && !callback) {
-      throw new Error('A callback function must be provided');
-    }
-
-    const next: ErrorCallback =
-      typeof optionsOrCallback === 'function' ? optionsOrCallback : callback;
-
-    const options: ServiceOptions =
-      typeof optionsOrCallback === 'function' ? {} : optionsOrCallback;
-
-    const settings = {
-      maxSegments: options.maxSegments || baEnum.MaxSegmentsAccepted.SEGMENTS_65,
-      maxApdu: options.maxApdu || baEnum.MaxApduLengthAccepted.OCTETS_1476,
-      invokeId: options.invokeId || this._getInvokeId()
-    };
-    const buffer = this._getBuffer();
-    baNpdu.encode(buffer, baEnum.NpduControlPriority.NORMAL_MESSAGE | baEnum.NpduControlBits.EXPECTING_REPLY, address);
-    baApdu.encodeConfirmedServiceRequest(buffer, baEnum.PduType.CONFIRMED_REQUEST, baEnum.ConfirmedServiceChoice.SUBSCRIBE_COV_PROPERTY, settings.maxSegments, settings.maxApdu, settings.invokeId, 0, 0);
-    baServices.subscribeProperty.encode(buffer, subscribeId, objectId, cancel, issueConfirmedNotifications, 0, monitoredProperty, false, 0x0f);
-    baBvlc.encode(buffer.buffer, baEnum.BvlcResultPurpose.ORIGINAL_UNICAST_NPDU, buffer.offset);
-    this._transport.send(buffer.buffer, buffer.offset, address);
-    this._addCallback(settings.invokeId, (err) => next(err));
-  }
-
-  createObject(address: string, objectId: BACNetObjectID, values: any, callback: ErrorCallback): void;
-  createObject(address: string, objectId: BACNetObjectID, values: any, options: ServiceOptions, callback: ErrorCallback): void;
-  createObject(address: string, objectId: BACNetObjectID, values: any, optionsOrCallback: ServiceOptions | ErrorCallback, callback?: ErrorCallback): void {
-    if (typeof optionsOrCallback !== 'function' && !callback) {
-      throw new Error('A callback function must be provided');
-    }
-
-    const next: ErrorCallback =
-      typeof optionsOrCallback === 'function' ? optionsOrCallback : callback;
-
-    const options: ServiceOptions =
-      typeof optionsOrCallback === 'function' ? {} : optionsOrCallback;
-
-    const settings = {
-      maxSegments: options.maxSegments || baEnum.MaxSegmentsAccepted.SEGMENTS_65,
-      maxApdu: options.maxApdu || baEnum.MaxApduLengthAccepted.OCTETS_1476,
-      invokeId: options.invokeId || this._getInvokeId()
-    };
-    const buffer = this._getBuffer();
-    baNpdu.encode(buffer, baEnum.NpduControlPriority.NORMAL_MESSAGE | baEnum.NpduControlBits.EXPECTING_REPLY, address);
-    baApdu.encodeConfirmedServiceRequest(buffer, baEnum.PduType.CONFIRMED_REQUEST, baEnum.ConfirmedServiceChoice.CREATE_OBJECT, settings.maxSegments, settings.maxApdu, settings.invokeId, 0, 0);
-    baServices.createObject.encode(buffer, objectId, values);
-    baBvlc.encode(buffer.buffer, baEnum.BvlcResultPurpose.ORIGINAL_UNICAST_NPDU, buffer.offset);
-    this._transport.send(buffer.buffer, buffer.offset, address);
-    this._addCallback(settings.invokeId, (err) => next(err));
-  }
-
-  /**
-   * The deleteObject command removes an object instance from a target device.
-   * @function bacstack.deleteObject
-   * @param {string} address - IP address of the target device.
-   * @param {object} objectId - The BACNET object ID to delete.
-   * @param {number} objectId.type - The BACNET object type to delete.
-   * @param {number} objectId.instance - The BACNET object instance to delete.
-   * @param {object=} options
-   * @param {MaxSegmentsAccepted=} options.maxSegments - The maximimal allowed number of segments.
-   * @param {MaxApduLengthAccepted=} options.maxApdu - The maximal allowed APDU size.
-   * @param {number=} options.invokeId - The invoke ID of the confirmed service telegram.
-   * @param {function} next - The callback containing an error, in case of a failure.
-   * @example
-   * const bacnet = require('bacstack');
-   * const client = new bacnet();
-   *
-   * client.deleteObject('192.168.1.43', {type: 8, instance: 44301}, (err) => {
-   *   console.log('error: ', err);
-   * });
-   */
-
-  deleteObject(address: string, objectId: BACNetObjectID, callback: ErrorCallback): void;
-  deleteObject(address: string, objectId: BACNetObjectID, options: ServiceOptions, callback: ErrorCallback): void;
-  deleteObject(address: string, objectId: BACNetObjectID, optionsOrCallback: ServiceOptions | ErrorCallback, callback?: ErrorCallback): void {
-    if (typeof optionsOrCallback !== 'function' && !callback) {
-      throw new Error('A callback function must be provided');
-    }
-
-    const next: ErrorCallback =
-      typeof optionsOrCallback === 'function' ? optionsOrCallback : callback;
-
-    const options: ServiceOptions =
-      typeof optionsOrCallback === 'function' ? {} : optionsOrCallback;
-
-    const settings = {
-      maxSegments: options.maxSegments || baEnum.MaxSegmentsAccepted.SEGMENTS_65,
-      maxApdu: options.maxApdu || baEnum.MaxApduLengthAccepted.OCTETS_1476,
-      invokeId: options.invokeId || this._getInvokeId()
-    };
-    const buffer = this._getBuffer();
-    baNpdu.encode(buffer, baEnum.NpduControlPriority.NORMAL_MESSAGE | baEnum.NpduControlBits.EXPECTING_REPLY, address);
-    baApdu.encodeConfirmedServiceRequest(buffer, baEnum.PduType.CONFIRMED_REQUEST, baEnum.ConfirmedServiceChoice.DELETE_OBJECT, settings.maxSegments, settings.maxApdu, settings.invokeId, 0, 0);
-    baServices.deleteObject.encode(buffer, objectId);
-    baBvlc.encode(buffer.buffer, baEnum.BvlcResultPurpose.ORIGINAL_UNICAST_NPDU, buffer.offset);
-    this._transport.send(buffer.buffer, buffer.offset, address);
-    this._addCallback(settings.invokeId, (err) => next(err));
-  }
-
-  removeListElement(address: string, objectId: BACNetObjectID, reference: BACNetPropertyID, values: any, callback: ErrorCallback): void;
-  removeListElement(address: string, objectId: BACNetObjectID, reference: BACNetPropertyID, values: any, options: ServiceOptions, callback: ErrorCallback): void;
-  removeListElement(address: string, objectId: BACNetObjectID, reference: BACNetPropertyID, values: any, optionsOrCallback: ServiceOptions | ErrorCallback, callback?: ErrorCallback): void {
-    if (typeof optionsOrCallback !== 'function' && !callback) {
-      throw new Error('A callback function must be provided');
-    }
-
-    const next: ErrorCallback =
-      typeof optionsOrCallback === 'function' ? optionsOrCallback : callback;
-
-    const options: ServiceOptions =
-      typeof optionsOrCallback === 'function' ? {} : optionsOrCallback;
-    const settings = {
-      maxSegments: options.maxSegments || baEnum.MaxSegmentsAccepted.SEGMENTS_65,
-      maxApdu: options.maxApdu || baEnum.MaxApduLengthAccepted.OCTETS_1476,
-      invokeId: options.invokeId || this._getInvokeId()
-    };
-    const buffer = this._getBuffer();
-    baNpdu.encode(buffer, baEnum.NpduControlPriority.NORMAL_MESSAGE | baEnum.NpduControlBits.EXPECTING_REPLY, address);
-    baApdu.encodeConfirmedServiceRequest(buffer, baEnum.PduType.CONFIRMED_REQUEST, baEnum.ConfirmedServiceChoice.REMOVE_LIST_ELEMENT, settings.maxSegments, settings.maxApdu, settings.invokeId, 0, 0);
-    baServices.addListElement.encode(buffer, objectId, reference.id, reference.index, values);
-    baBvlc.encode(buffer.buffer, baEnum.BvlcResultPurpose.ORIGINAL_UNICAST_NPDU, buffer.offset);
-    this._transport.send(buffer.buffer, buffer.offset, address);
-    this._addCallback(settings.invokeId, (err) => next(err));
-  }
-
-  addListElement(address: string, objectId: BACNetObjectID, reference: BACNetPropertyID, values: any, callback: ErrorCallback): void;
-  addListElement(address: string, objectId: BACNetObjectID, reference: BACNetPropertyID, values: any, options: ServiceOptions, callback: ErrorCallback): void;
-  addListElement(address: string, objectId: BACNetObjectID, reference: BACNetPropertyID, values: any, optionsOrCallback: ServiceOptions | ErrorCallback, callback?: ErrorCallback): void {
-    if (typeof optionsOrCallback !== 'function' && !callback) {
-      throw new Error('A callback function must be provided');
-    }
-
-    const next: ErrorCallback =
-      typeof optionsOrCallback === 'function' ? optionsOrCallback : callback;
-
-    const options: ServiceOptions =
-      typeof optionsOrCallback === 'function' ? {} : optionsOrCallback;
-
-    const settings = {
-      maxSegments: options.maxSegments || baEnum.MaxSegmentsAccepted.SEGMENTS_65,
-      maxApdu: options.maxApdu || baEnum.MaxApduLengthAccepted.OCTETS_1476,
-      invokeId: options.invokeId || this._getInvokeId()
-    };
-    const buffer = this._getBuffer();
-    baNpdu.encode(buffer, baEnum.NpduControlPriority.NORMAL_MESSAGE | baEnum.NpduControlBits.EXPECTING_REPLY, address);
-    baApdu.encodeConfirmedServiceRequest(buffer, baEnum.PduType.CONFIRMED_REQUEST, baEnum.ConfirmedServiceChoice.ADD_LIST_ELEMENT, settings.maxSegments, settings.maxApdu, settings.invokeId, 0, 0);
-    baServices.addListElement.encode(buffer, objectId, reference.id, reference.index, values);
-    baBvlc.encode(buffer.buffer, baEnum.BvlcResultPurpose.ORIGINAL_UNICAST_NPDU, buffer.offset);
-    this._transport.send(buffer.buffer, buffer.offset, address);
-    this._addCallback(settings.invokeId, (err) => next(err));
-  }
-
-  /**
-   * DEPRECATED The getAlarmSummary command returns a list of all active alarms on the target device.
-   * @function bacstack.getAlarmSummary
-   * @param {string} address - IP address of the target device.
-   * @param {object=} options
-   * @param {MaxSegmentsAccepted=} options.maxSegments - The maximimal allowed number of segments.
-   * @param {MaxApduLengthAccepted=} options.maxApdu - The maximal allowed APDU size.
-   * @param {number=} options.invokeId - The invoke ID of the confirmed service telegram.
-   * @param {function} next - The callback containing an error, in case of a failure and value object in case of success.
-   * @example
-   * const bacnet = require('bacstack');
-   * const client = new bacnet();
-   *
-   * client.getAlarmSummary('192.168.1.43', (err, value) => {
-   *   console.log('value: ', value);
-   * });
-   */
-  getAlarmSummary(address: string, callback: DataCallback<any>): void;
-  getAlarmSummary(address: string, options: ServiceOptions, callback: DataCallback<any>): void;
-  getAlarmSummary(address: string, optionsOrCallback: ServiceOptions | DataCallback<any>, callback?: DataCallback<any>): void {
-    if (typeof optionsOrCallback !== 'function' && !callback) {
-      throw new Error('A callback function must be provided');
-    }
-
-    const next: DataCallback<any> =
-      typeof optionsOrCallback === 'function' ? optionsOrCallback : callback;
-
-    const options: ServiceOptions =
-      typeof optionsOrCallback === 'function' ? {} : optionsOrCallback;
-
-    const settings = {
-      maxSegments: options.maxSegments || baEnum.MaxSegmentsAccepted.SEGMENTS_65,
-      maxApdu: options.maxApdu || baEnum.MaxApduLengthAccepted.OCTETS_1476,
-      invokeId: options.invokeId || this._getInvokeId()
-    };
-    const buffer = this._getBuffer();
-    baNpdu.encode(buffer, baEnum.NpduControlPriority.NORMAL_MESSAGE | baEnum.NpduControlBits.EXPECTING_REPLY, address);
-    baApdu.encodeConfirmedServiceRequest(buffer, baEnum.PduType.CONFIRMED_REQUEST, baEnum.ConfirmedServiceChoice.GET_ALARM_SUMMARY, settings.maxSegments, settings.maxApdu, settings.invokeId, 0, 0);
-    baBvlc.encode(buffer.buffer, baEnum.BvlcResultPurpose.ORIGINAL_UNICAST_NPDU, buffer.offset);
-    this._transport.send(buffer.buffer, buffer.offset, address);
-    this._addCallback(settings.invokeId, (err, data) => {
-      if (err) return next(err);
-      const result = baServices.alarmSummary.decode(data.buffer, data.offset, data.length);
-      if (!result) return next(new Error('INVALID_DECODING'));
-      next(null, result);
-    });
-  }
-
-  /**
-   * The getEventInformation command returns a list of all active event states on the target device.
-   * @function bacstack.getEventInformation
-   * @param {string} address - IP address of the target device.
-   * @param {object=} objectId - The optional BACNET object ID to continue preceding calls.
-   * @param {number=} objectId.type - The optional BACNET object type to continue preceding calls.
-   * @param {number=} objectId.instance - The optional BACNET object instance to continue preceding calls.
-   * @param {object=} options
-   * @param {MaxSegmentsAccepted=} options.maxSegments - The maximimal allowed number of segments.
-   * @param {MaxApduLengthAccepted=} options.maxApdu - The maximal allowed APDU size.
-   * @param {number=} options.invokeId - The invoke ID of the confirmed service telegram.
-   * @param {function} next - The callback containing an error, in case of a failure and value object in case of success.
-   * @example
-   * const bacnet = require('bacstack');
-   * const client = new bacnet();
-   *
-   * client.getEventInformation('192.168.1.43', {}, (err, value) => {
-   *   console.log('value: ', value);
-   * });
-   */
-  getEventInformation(address: string, objectId: BACNetObjectID, callback: DataCallback<any>): void;
-  getEventInformation(address: string, objectId: BACNetObjectID, options: ServiceOptions, callback: DataCallback<any>): void;
-  getEventInformation(address: string, objectId: BACNetObjectID, optionsOrCallback: ServiceOptions | DataCallback<any>, callback?: DataCallback<any>): void {
-    if (typeof optionsOrCallback !== 'function' && !callback) {
-      throw new Error('A callback function must be provided');
-    }
-
-    const next: DataCallback<any> =
-      typeof optionsOrCallback === 'function' ? optionsOrCallback : callback;
-
-    const options: ServiceOptions =
-      typeof optionsOrCallback === 'function' ? {} : optionsOrCallback;
-
-    const settings = {
-      maxSegments: options.maxSegments || baEnum.MaxSegmentsAccepted.SEGMENTS_65,
-      maxApdu: options.maxApdu || baEnum.MaxApduLengthAccepted.OCTETS_1476,
-      invokeId: options.invokeId || this._getInvokeId()
-    };
-    const buffer = this._getBuffer();
-    baNpdu.encode(buffer, baEnum.NpduControlPriority.NORMAL_MESSAGE | baEnum.NpduControlBits.EXPECTING_REPLY, address);
-    baApdu.encodeConfirmedServiceRequest(buffer, baEnum.PduType.CONFIRMED_REQUEST, baEnum.ConfirmedServiceChoice.GET_EVENT_INFORMATION, settings.maxSegments, settings.maxApdu, settings.invokeId, 0, 0);
-    baAsn1.encodeContextObjectId(buffer, 0, objectId.type, objectId.instance);
-    baBvlc.encode(buffer.buffer, baEnum.BvlcResultPurpose.ORIGINAL_UNICAST_NPDU, buffer.offset);
-    this._transport.send(buffer.buffer, buffer.offset, address);
-    this._addCallback(settings.invokeId, (err, data) => {
-      if (err) return next(err);
-      const result = baServices.eventInformation.decode(data.buffer, data.offset, data.length);
-      if (!result) return next(new Error('INVALID_DECODING'));
-      next(null, result);
-    });
-  }
-
-  acknowledgeAlarm(address: string, objectId: BACNetObjectID, eventState: number, ackText: string, evTimeStamp: any, ackTimeStamp: any, callback: ErrorCallback): void;
-  acknowledgeAlarm(address: string, objectId: BACNetObjectID, eventState: number, ackText: string, evTimeStamp: any, ackTimeStamp: any, options: ServiceOptions, callback: ErrorCallback): void;
-  acknowledgeAlarm(address: string, objectId: BACNetObjectID, eventState: number, ackText: string, evTimeStamp: any, ackTimeStamp: any, optionsOrCallback: ServiceOptions | ErrorCallback, callback?: ErrorCallback): void {
-    if (typeof optionsOrCallback !== 'function' && !callback) {
-      throw new Error('A callback function must be provided');
-    }
-
-    const next: ErrorCallback =
-      typeof optionsOrCallback === 'function' ? optionsOrCallback : callback;
-
-    const options: ServiceOptions =
-      typeof optionsOrCallback === 'function' ? {} : optionsOrCallback;
-
-    const settings = {
-      maxSegments: options.maxSegments || baEnum.MaxSegmentsAccepted.SEGMENTS_65,
-      maxApdu: options.maxApdu || baEnum.MaxApduLengthAccepted.OCTETS_1476,
-      invokeId: options.invokeId || this._getInvokeId()
-    };
-    const buffer = this._getBuffer();
-    baNpdu.encode(buffer, baEnum.NpduControlPriority.NORMAL_MESSAGE | baEnum.NpduControlBits.EXPECTING_REPLY, address);
-    baApdu.encodeConfirmedServiceRequest(buffer, baEnum.PduType.CONFIRMED_REQUEST, baEnum.ConfirmedServiceChoice.ACKNOWLEDGE_ALARM, settings.maxSegments, settings.maxApdu, settings.invokeId, 0, 0);
-    baServices.alarmAcknowledge.encode(buffer, 57, objectId, eventState, ackText, evTimeStamp, ackTimeStamp);
-    baBvlc.encode(buffer.buffer, baEnum.BvlcResultPurpose.ORIGINAL_UNICAST_NPDU, buffer.offset);
-    this._transport.send(buffer.buffer, buffer.offset, address);
-    this._addCallback(settings.invokeId, (err) => next(err));
-  }
-
-  /**
-   * The confirmedPrivateTransfer command invokes a confirmed proprietary/non-standard service.
-   * @function bacstack.confirmedPrivateTransfer
-   * @param {string} address - IP address of the target device.
-   * @param {number} vendorId - The unique vendor identification code.
-   * @param {number} serviceNumber - The unique service identifier.
-   * @param {number[]} [data] - Optional additional payload data.
-   * @param {object=} options
-   * @param {MaxSegmentsAccepted=} options.maxSegments - The maximimal allowed number of segments.
-   * @param {MaxApduLengthAccepted=} options.maxApdu - The maximal allowed APDU size.
-   * @param {number=} options.invokeId - The invoke ID of the confirmed service telegram.
-   * @param {function} next - The callback containing an error, in case of a failure.
-   * @example
-   * const bacnet = require('bacstack');
-   * const client = new bacnet();
-   *
-   * client.confirmedPrivateTransfer('192.168.1.43', 0, 7, [0x00, 0xaa, 0xfa, 0xb1, 0x00], (err) => {
-   *   console.log('error: ', err);
-   * });
-   */
-  confirmedPrivateTransfer(address: string, vendorId: number, serviceNumber: number, data: number[], callback: ErrorCallback): void;
-  confirmedPrivateTransfer(address: string, vendorId: number, serviceNumber: number, data: number[], options: ServiceOptions, callback: ErrorCallback): void;
-  confirmedPrivateTransfer(address: string, vendorId: number, serviceNumber: number, data: number[], optionsOrCallback: ServiceOptions | ErrorCallback, callback?: ErrorCallback): void {
-    if (typeof optionsOrCallback !== 'function' && !callback) {
-      throw new Error('A callback function must be provided');
-    }
-
-    const next: ErrorCallback =
-      typeof optionsOrCallback === 'function' ? optionsOrCallback : callback;
-
-    const options: ServiceOptions =
-      typeof optionsOrCallback === 'function' ? {} : optionsOrCallback;
-
-    const settings = {
-      maxSegments: options.maxSegments || baEnum.MaxSegmentsAccepted.SEGMENTS_65,
-      maxApdu: options.maxApdu || baEnum.MaxApduLengthAccepted.OCTETS_1476,
-      invokeId: options.invokeId || this._getInvokeId()
-    };
-    const buffer = this._getBuffer();
-    baNpdu.encode(buffer, baEnum.NpduControlPriority.NORMAL_MESSAGE | baEnum.NpduControlBits.EXPECTING_REPLY, address);
-    baApdu.encodeConfirmedServiceRequest(buffer, baEnum.PduType.CONFIRMED_REQUEST, baEnum.ConfirmedServiceChoice.CONFIRMED_PRIVATE_TRANSFER, settings.maxSegments, settings.maxApdu, settings.invokeId, 0, 0);
-    baServices.privateTransfer.encode(buffer, vendorId, serviceNumber, data);
-    baBvlc.encode(buffer.buffer, baEnum.BvlcResultPurpose.ORIGINAL_UNICAST_NPDU, buffer.offset);
-    this._transport.send(buffer.buffer, buffer.offset, address);
-    this._addCallback(settings.invokeId, (err) => next(err));
-  }
-
-  /**
-   * The unconfirmedPrivateTransfer command invokes an unconfirmed proprietary/non-standard service.
-   * @function bacstack.unconfirmedPrivateTransfer
-   * @param {string} address - IP address of the target device.
-   * @param {number} vendorId - The unique vendor identification code.
-   * @param {number} serviceNumber - The unique service identifier.
-   * @param {number[]} [data] - Optional additional payload data.
-   * @example
-   * const bacnet = require('bacstack');
-   * const client = new bacnet();
-   *
-   * client.unconfirmedPrivateTransfer('192.168.1.43', 0, 7, [0x00, 0xaa, 0xfa, 0xb1, 0x00]);
-   */
-  unconfirmedPrivateTransfer(address: string, vendorId: number, serviceNumber: number, data: number[]) {
-    const buffer = this._getBuffer();
-    baNpdu.encode(buffer, baEnum.NpduControlPriority.NORMAL_MESSAGE, address);
-    baApdu.encodeUnconfirmedServiceRequest(buffer, baEnum.PduType.UNCONFIRMED_REQUEST, baEnum.UnconfirmedServiceChoice.UNCONFIRMED_PRIVATE_TRANSFER);
-    baServices.privateTransfer.encode(buffer, vendorId, serviceNumber, data);
-    baBvlc.encode(buffer.buffer, baEnum.BvlcResultPurpose.ORIGINAL_UNICAST_NPDU, buffer.offset);
-    this._transport.send(buffer.buffer, buffer.offset, address);
-  }
-
-  /**
-   * DEPRECATED The getEnrollmentSummary command returns a list of event-initiating objects on the target device.
-   * @function bacstack.getEnrollmentSummary
-   * @param {string} address - IP address of the target device.
-   * @param {number} acknowledgmentFilter - Filter for ALL/ACKED/NOT-ACKED, 0/1/2.
-   * @param {object=} options
-   * @param {object=} options.enrollmentFilter - Filter for enrollment.
-   * @param {EventState=} options.eventStateFilter - Filter for event state.
-   * @param {EventType=} options.eventTypeFilter - Filter for event type.
-   * @param {object=} options.priorityFilter
-   * @param {number} options.priorityFilter.min - Filter for minimal priority
-   * @param {number} options.priorityFilter.max - Filter for maximal priority
-   * @param {number=} options.notificationClassFilter - Filter for notification class.
-   * @param {MaxSegmentsAccepted=} options.maxSegments - The maximimal allowed number of segments.
-   * @param {MaxApduLengthAccepted=} options.maxApdu - The maximal allowed APDU size.
-   * @param {number=} options.invokeId - The invoke ID of the confirmed service telegram.
-   * @param {function} next - The callback containing an error, in case of a failure and value object in case of success.
-   * @example
-   * const bacnet = require('bacstack');
-   * const client = new bacnet();
-   *
-   * client.getEnrollmentSummary('192.168.1.43', 0, (err, value) => {
-   *   console.log('value: ', value);
-   * });
-   */
-  getEnrollmentSummary(address: string, acknowledgmentFilter: number, options: any, next: (err?: Error, result?: any) => void) {
-    next = next || options;
-    const settings = {
-      maxSegments: options.maxSegments || baEnum.MaxSegmentsAccepted.SEGMENTS_65,
-      maxApdu: options.maxApdu || baEnum.MaxApduLengthAccepted.OCTETS_1476,
-      invokeId: options.invokeId || this._getInvokeId()
-    };
-    const buffer = this._getBuffer();
-    baNpdu.encode(buffer, baEnum.NpduControlPriority.NORMAL_MESSAGE | baEnum.NpduControlBits.EXPECTING_REPLY, address);
-    baApdu.encodeConfirmedServiceRequest(buffer, baEnum.PduType.CONFIRMED_REQUEST, baEnum.ConfirmedServiceChoice.GET_ENROLLMENT_SUMMARY, settings.maxSegments, settings.maxApdu, settings.invokeId, 0, 0);
-    baServices.getEnrollmentSummary.encode(buffer, acknowledgmentFilter, options.enrollmentFilter, options.eventStateFilter, options.eventTypeFilter, options.priorityFilter, options.notificationClassFilter);
-    baBvlc.encode(buffer.buffer, baEnum.BvlcResultPurpose.ORIGINAL_UNICAST_NPDU, buffer.offset);
-    this._transport.send(buffer.buffer, buffer.offset, address);
-    this._addCallback(settings.invokeId, (err, data) => {
-      if (err) return next(err);
-      const result = baServices.getEnrollmentSummary.decodeAcknowledge(data.buffer, data.offset, data.length);
-      if (!result) return next(new Error('INVALID_DECODING'));
-      next(null, result);
-    });
-  }
-
-  unconfirmedEventNotification(address: string, eventNotification: any) {
-    const buffer = this._getBuffer();
-    baNpdu.encode(buffer, baEnum.NpduControlPriority.NORMAL_MESSAGE, address);
-    baApdu.encodeUnconfirmedServiceRequest(buffer, baEnum.PduType.UNCONFIRMED_REQUEST, baEnum.UnconfirmedServiceChoice.UNCONFIRMED_EVENT_NOTIFICATION);
-    baServices.eventNotifyData.encode(buffer, eventNotification);
-    baBvlc.encode(buffer.buffer, baEnum.BvlcResultPurpose.ORIGINAL_UNICAST_NPDU, buffer.offset);
-    this._transport.send(buffer.buffer, buffer.offset, address);
-  }
-
-  confirmedEventNotification(address: string, eventNotification: any, options: any, next: (err?: Error) => void) {
-    next = next || options;
-    const settings = {
-      maxSegments: options.maxSegments || baEnum.MaxSegmentsAccepted.SEGMENTS_65,
-      maxApdu: options.maxApdu || baEnum.MaxApduLengthAccepted.OCTETS_1476,
-      invokeId: options.invokeId || this._getInvokeId()
-    };
-    const buffer = this._getBuffer();
-    baNpdu.encode(buffer, baEnum.NpduControlPriority.NORMAL_MESSAGE | baEnum.NpduControlBits.EXPECTING_REPLY, address);
-    baApdu.encodeConfirmedServiceRequest(buffer, baEnum.PduType.CONFIRMED_REQUEST, baEnum.ConfirmedServiceChoice.CONFIRMED_EVENT_NOTIFICATION, settings.maxSegments, settings.maxApdu, settings.invokeId, 0, 0);
-    baServices.eventNotifyData.encode(buffer, eventNotification);
-    baBvlc.encode(buffer.buffer, baEnum.BvlcResultPurpose.ORIGINAL_UNICAST_NPDU, buffer.offset);
-    this._transport.send(buffer.buffer, buffer.offset, address);
-    this._addCallback(settings.invokeId, (err) => next(err));
-  }
-
-  // Public Device Functions
-  readPropertyResponse(receiver: string, invokeId: number, objectId: BACNetObjectID, property: BACNetPropertyID, value: any[]) {
-    const buffer = this._getBuffer();
-    baNpdu.encode(buffer, baEnum.NpduControlPriority.NORMAL_MESSAGE, receiver);
-    baApdu.encodeComplexAck(buffer, baEnum.PduType.COMPLEX_ACK, baEnum.ConfirmedServiceChoice.READ_PROPERTY, invokeId);
-    baServices.readProperty.encodeAcknowledge(buffer, objectId, property.id, property.index, value);
-    baBvlc.encode(buffer.buffer, baEnum.BvlcResultPurpose.ORIGINAL_UNICAST_NPDU, buffer.offset);
-    this._transport.send(buffer.buffer, buffer.offset, receiver);
-  }
-
-  readPropertyMultipleResponse(receiver: string, invokeId: number, values: any[]) {
-    const buffer = this._getBuffer();
-    baNpdu.encode(buffer, baEnum.NpduControlPriority.NORMAL_MESSAGE, receiver);
-    baApdu.encodeComplexAck(buffer, baEnum.PduType.COMPLEX_ACK, baEnum.ConfirmedServiceChoice.READ_PROPERTY_MULTIPLE, invokeId);
-    baServices.readPropertyMultiple.encodeAcknowledge(buffer, values);
-    baBvlc.encode(buffer.buffer, baEnum.BvlcResultPurpose.ORIGINAL_UNICAST_NPDU, buffer.offset);
-    this._transport.send(buffer.buffer, buffer.offset, receiver);
-  }
-
-  iAmResponse(deviceId: number, segmentation: number, vendorId: number) {
-    const buffer = this._getBuffer();
-    baNpdu.encode(buffer, baEnum.NpduControlPriority.NORMAL_MESSAGE, this._transport.getBroadcastAddress());
-    baApdu.encodeUnconfirmedServiceRequest(buffer, baEnum.PduType.UNCONFIRMED_REQUEST, baEnum.UnconfirmedServiceChoice.I_AM);
-    baServices.iAmBroadcast.encode(buffer, deviceId, this._transport.getMaxPayload(), segmentation, vendorId);
-    baBvlc.encode(buffer.buffer, baEnum.BvlcResultPurpose.ORIGINAL_BROADCAST_NPDU, buffer.offset);
-    this._transport.send(buffer.buffer, buffer.offset, this._transport.getBroadcastAddress());
-  }
-
-  iHaveResponse(deviceId: BACNetObjectID, objectId: BACNetObjectID, objectName: string) {
-    const buffer = this._getBuffer();
-    baNpdu.encode(buffer, baEnum.NpduControlPriority.NORMAL_MESSAGE, this._transport.getBroadcastAddress());
-    baApdu.encodeUnconfirmedServiceRequest(buffer, baEnum.PduType.UNCONFIRMED_REQUEST, baEnum.UnconfirmedServiceChoice.I_HAVE);
-    baServices.iHaveBroadcast.encode(buffer, deviceId, objectId, objectName);
-    baBvlc.encode(buffer.buffer, baEnum.BvlcResultPurpose.ORIGINAL_BROADCAST_NPDU, buffer.offset);
-    this._transport.send(buffer.buffer, buffer.offset, this._transport.getBroadcastAddress());
-  }
-
-  simpleAckResponse(receiver: string, service: number, invokeId: number) {
-    const buffer = this._getBuffer();
-    baNpdu.encode(buffer, baEnum.NpduControlPriority.NORMAL_MESSAGE, receiver);
-    baApdu.encodeSimpleAck(buffer, baEnum.PduType.SIMPLE_ACK, service, invokeId);
-    baBvlc.encode(buffer.buffer, baEnum.BvlcResultPurpose.ORIGINAL_UNICAST_NPDU, buffer.offset);
-    this._transport.send(buffer.buffer, buffer.offset, receiver);
-  }
-
-  errorResponse(receiver: string, service: number, invokeId: number, errorClass: number, errorCode: number) {
-    const buffer = this._getBuffer();
-    baNpdu.encode(buffer, baEnum.NpduControlPriority.NORMAL_MESSAGE, receiver);
-    baApdu.encodeError(buffer, baEnum.PduType.ERROR, service, invokeId);
-    baServices.error.encode(buffer, errorClass, errorCode);
-    baBvlc.encode(buffer.buffer, baEnum.BvlcResultPurpose.ORIGINAL_UNICAST_NPDU, buffer.offset);
-    this._transport.send(buffer.buffer, buffer.offset, receiver);
-  }
-
-  /**
-   * Unloads the current BACstack instance and closes the underlying UDP socket.
-   * @function bacstack.close
-   * @example
-   * const bacnet = require('bacstack');
-   * const client = new bacnet();
-   *
-   * client.close();
-   */
-  close() {
-    this._transport.close();
-  }
-}
-=======
-export default class Client extends EventEmitter {
-	private _settings: ClientOptions
-
-	private _transport: Transport
-
-	private _invokeCounter = 1
-
-	private _invokeStore: {
-		[key: number]: (err: Error | null, data?: any) => void
-	} = {}
-
-	private _lastSequenceNumber = 0
-
-	private _segmentStore: any[] = []
-
-	constructor(options?: ClientOptions) {
-		super()
-
-		options = options || {}
-
-		this._settings = {
-			port: options.port || 47808,
-			interface: options.interface,
-			transport: options.transport,
-			broadcastAddress: options.broadcastAddress || '255.255.255.255',
-			apduTimeout: options.apduTimeout || 3000,
-		}
-
-		this._transport =
-			this._settings.transport ||
-			new Transport({
-				port: this._settings.port,
-				interface: this._settings.interface,
-				broadcastAddress: this._settings.broadcastAddress,
-			} as TransportSettings)
-
-		// Setup code
-		this._transport.on('message', this._receiveData.bind(this))
-		this._transport.on('error', this._receiveError.bind(this))
-		this._transport.on('listening', () => this.emit('listening'))
-		this._transport.open()
-	}
-
-	// Helper utils
-	private _getInvokeId() {
-		const id = this._invokeCounter++
-		if (id >= 256) this._invokeCounter = 1
-		return id - 1
-	}
-
-	private _invokeCallback(id: number, err: Error | null, result?: any) {
-		const callback = this._invokeStore[id]
-		if (callback) return callback(err, result)
-		debug('InvokeId ', id, ' not found -> drop package')
-	}
-
-	private _addCallback(
-		id: number,
-		callback: (err: Error | null, data?: any) => void,
-	): void {
-		const timeout = setTimeout(() => {
-			delete this._invokeStore[id]
-			callback(new Error('ERR_TIMEOUT'))
-		}, this._settings.apduTimeout)
-		this._invokeStore[id] = (err: Error | null, data: any) => {
-			clearTimeout(timeout)
-			delete this._invokeStore[id]
-			callback(err, data)
-		}
-	}
-
-	private _getBuffer() {
-		return {
-			buffer: Buffer.alloc(this._transport.getMaxPayload()),
-			offset: BVLC_HEADER_LENGTH,
-		}
-	}
-
-	// Service Handlers
-	private _processError(
-		invokeId: number,
-		buffer: Buffer,
-		offset: number,
-		length: number,
-	) {
-		const result = baServices.error.decode(buffer, offset)
-		if (!result) return debug('Couldn`t decode Error')
-		this._invokeCallback(
-			invokeId,
-			new Error(
-				`BacnetError - Class:${result.class} - Code:${result.code}`,
-			),
-		)
-	}
-
-	private _processAbort(invokeId: number, reason: number) {
-		this._invokeCallback(
-			invokeId,
-			new Error(`BacnetAbort - Reason:${reason}`),
-		)
-	}
-
-	private _segmentAckResponse(
-		receiver: string,
-		negative: boolean,
-		server: boolean,
-		originalInvokeId: number,
-		sequencenumber: number,
-		actualWindowSize: number,
-	) {
-		const buffer = this._getBuffer()
-		baNpdu.encode(
-			buffer,
-			baEnum.NpduControlPriority.NORMAL_MESSAGE,
-			receiver,
-			null,
-			DEFAULT_HOP_COUNT,
-			baEnum.NetworkLayerMessageType.WHO_IS_ROUTER_TO_NETWORK,
-			0,
-		)
-		baApdu.encodeSegmentAck(
-			buffer,
-			baEnum.PduTypes.SEGMENT_ACK |
-				(negative ? baEnum.PduSegAckBits.NEGATIVE_ACK : 0) |
-				(server ? baEnum.PduSegAckBits.SERVER : 0),
-			originalInvokeId,
-			sequencenumber,
-			actualWindowSize,
-		)
-		baBvlc.encode(
-			buffer.buffer,
-			baEnum.BvlcResultPurpose.ORIGINAL_UNICAST_NPDU,
-			buffer.offset,
-		)
-		this._transport.send(buffer.buffer, buffer.offset, receiver)
-	}
-
 	private _performDefaultSegmentHandling(
 		sender: any,
 		adr: string,
@@ -1833,6 +294,25 @@
 		}
 	}
 
+  private _processSegment(receiver: string, type: number, service: number, invokeId: number, maxSegments: number, maxApdu: number, server: boolean, sequencenumber: number, proposedWindowNumber: number, buffer: Buffer, offset: number, length: number) {
+    let first = false;
+    if (sequencenumber === 0 && this._lastSequenceNumber === 0) {
+      first = true;
+    } else {
+      if (sequencenumber !== this._lastSequenceNumber + 1) {
+        return this._segmentAckResponse(receiver, true, server, invokeId, this._lastSequenceNumber, proposedWindowNumber);
+      }
+    }
+    this._lastSequenceNumber = sequencenumber;
+    const moreFollows = type & baEnum.PduConReqBit.MORE_FOLLOWS;
+    if (!moreFollows) {
+      this._lastSequenceNumber = 0;
+    }
+    if ((sequencenumber % proposedWindowNumber) === 0 || !moreFollows) {
+      this._segmentAckResponse(receiver, false, server, invokeId, sequencenumber, proposedWindowNumber);
+    }
+    this._performDefaultSegmentHandling(this, receiver, type, service, invokeId, maxSegments, maxApdu, sequencenumber, first, moreFollows, buffer, offset, length);
+  }
 	private _processSegment(
 		receiver: string,
 		type: number,
@@ -2368,6 +848,79 @@
 		}
 	}
 
+  private _handlePdu(address: string, type: number, buffer: Buffer, offset: number, length: number) {
+    // Handle different PDU types
+    switch (type & baEnum.PDU_TYPE_MASK) {
+      case baEnum.PduType.UNCONFIRMED_REQUEST: {
+        const result = baApdu.decodeUnconfirmedServiceRequest(buffer, offset);
+        this._processUnconfirmedServiceRequest(address, result.type, result.service, buffer, offset + result.len, length - result.len);
+        break;
+      }
+      case baEnum.PduType.SIMPLE_ACK: {
+        const result = baApdu.decodeSimpleAck(buffer, offset);
+        offset += result.len;
+        length -= result.len;
+        this._invokeCallback(result.invokeId, null, {result: result, buffer: buffer, offset: offset + result.len, length: length - result.len});
+        break;
+      }
+      case baEnum.PduType.COMPLEX_ACK: {
+        const result = baApdu.decodeComplexAck(buffer, offset);
+        if ((type & baEnum.PduConReqBit.SEGMENTED_MESSAGE) === 0) {
+          this._invokeCallback(result.invokeId, null, {result: result, buffer: buffer, offset: offset + result.len, length: length - result.len});
+        } else {
+          this._processSegment(address, result.type, result.service, result.invokeId, baEnum.MaxSegmentsAccepted.SEGMENTS_0, baEnum.MaxApduLengthAccepted.OCTETS_50, false, result.sequencenumber, result.proposedWindowNumber, buffer, offset + result.len, length - result.len);
+        }
+        break;
+      }
+      case baEnum.PduType.SEGMENT_ACK: {
+        // FIXME: Segment ACK handling
+        // const result = baApdu.decodeSegmentAck(buffer, offset);
+        // m_last_segment_ack.Set(address, result.originalInvokeId, result.sequencenumber, result.actualWindowSize);
+        // this._processSegmentAck(address, result.type, result.originalInvokeId, result.sequencenumber, result.actualWindowSize, buffer, offset + result.len, length - result.len);
+        break;
+      }
+      case baEnum.PduType.ERROR: {
+        const result = baApdu.decodeError(buffer, offset);
+        this._processError(result.invokeId, buffer, offset + result.len, length - result.len);
+        break;
+      }
+      case baEnum.PduType.REJECT:
+      case baEnum.PduType.ABORT: {
+        const result = baApdu.decodeAbort(buffer, offset);
+        this._processAbort(result.invokeId, result.reason);
+        break;
+      }
+      case baEnum.PduType.CONFIRMED_REQUEST:
+        {
+          const result = baApdu.decodeConfirmedServiceRequest(buffer, offset);
+          if ((type & baEnum.PduConReqBit.SEGMENTED_MESSAGE) === 0) {
+            this._processConfirmedServiceRequest(address, result.type, result.service, result.maxSegments, result.maxApdu, result.invokeId, buffer, offset + result.len, length - result.len);
+          } else {
+            this._processSegment(address, result.type, result.service, result.invokeId, result.maxSegments, result.maxApdu, true, result.sequencenumber, result.proposedWindowNumber, buffer, offset + result.len, length - result.len);
+          }
+        }
+        break;
+      default:
+        debug('Received unknown PDU type -> Drop package');
+        break;
+    }
+  }
+
+  private _handleNpdu(buffer: Buffer, offset: number, msgLength: number, remoteAddress: string) {
+    // Check data length
+    if (msgLength <= 0) return debug('No NPDU data -> Drop package');
+    // Parse baNpdu header
+    const result = baNpdu.decode(buffer, offset);
+    if (!result) return debug('Received invalid NPDU header -> Drop package');
+    if (result.funct & baEnum.NpduControlBits.NETWORK_LAYER_MESSAGE) {
+      return debug('Received network layer message -> Drop package');
+    }
+    offset += result.len;
+    msgLength -= result.len;
+    if (msgLength <= 0) return debug('No APDU data -> Drop package');
+    const apduType = baApdu.getDecodedType(buffer, offset);
+    this._handlePdu(remoteAddress, apduType, buffer, offset, msgLength);
+  }
 	private _handlePdu(
 		address: string,
 		type: number,
@@ -2559,6 +1112,35 @@
 		this.emit('error', err)
 	}
 
+  /**
+   * The whoIs command discovers all BACNET devices in a network.
+   * @function bacstack.whoIs
+   * @param {object=} options
+   * @param {number=} options.lowLimit - Minimal device instance number to search for.
+   * @param {number=} options.highLimit - Maximal device instance number to search for.
+   * @param {string=} options.address - Unicast address if command should address a device directly.
+   * @fires bacstack.iAm
+   * @example
+   * const bacnet = require('bacstack');
+   * const client = new bacnet();
+   *
+   * client.whoIs();
+   */
+  whoIs(options?: WhoIsOptions) {
+    options = options || {};
+    const settings = {
+      lowLimit: options.lowLimit,
+      highLimit: options.highLimit,
+      address: options.address || this._transport.getBroadcastAddress()
+    };
+    const buffer = this._getBuffer();
+    baNpdu.encode(buffer, baEnum.NpduControlPriority.NORMAL_MESSAGE, this._settings.interface, null, DEFAULT_HOP_COUNT, baEnum.NetworkLayerMessageType.WHO_IS_ROUTER_TO_NETWORK, 0);
+    baApdu.encodeUnconfirmedServiceRequest(buffer, baEnum.PduType.UNCONFIRMED_REQUEST, baEnum.UnconfirmedServiceChoice.WHO_IS);
+    baServices.whoIs.encode(buffer, settings.lowLimit, settings.highLimit);
+    const npduType = (this._settings.interface !== this._transport.getBroadcastAddress()) ? baEnum.BvlcResultPurpose.ORIGINAL_UNICAST_NPDU : baEnum.BvlcResultPurpose.ORIGINAL_BROADCAST_NPDU;
+    baBvlc.encode(buffer.buffer, npduType, buffer.offset);
+    this._transport.send(buffer.buffer, buffer.offset, settings.address);
+  }
 	/**
 	 * The whoIs command discovers all BACNET devices in a network.
 	 * @function bacstack.whoIs
@@ -2604,6 +1186,26 @@
 		this._transport.send(buffer.buffer, buffer.offset, settings.address)
 	}
 
+  /**
+   * The timeSync command sets the time of a target device.
+   * @function bacstack.timeSync
+   * @param {string} address - IP address of the target device.
+   * @param {date} dateTime - The date and time to set on the target device.
+   * @example
+   * const bacnet = require('bacstack');
+   * const client = new bacnet();
+   *
+   * client.timeSync('192.168.1.43', new Date());
+   */
+  timeSync(address: string, dateTime: Date) {
+    const buffer = this._getBuffer();
+    baNpdu.encode(buffer, baEnum.NpduControlPriority.NORMAL_MESSAGE, address);
+    baApdu.encodeUnconfirmedServiceRequest(buffer, baEnum.PduType.UNCONFIRMED_REQUEST, baEnum.UnconfirmedServiceChoice.TIME_SYNCHRONIZATION);
+    baServices.timeSync.encode(buffer, dateTime);
+    const npduType = (address !== this._transport.getBroadcastAddress()) ? baEnum.BvlcResultPurpose.ORIGINAL_UNICAST_NPDU : baEnum.BvlcResultPurpose.ORIGINAL_BROADCAST_NPDU;
+    baBvlc.encode(buffer.buffer, npduType, buffer.offset);
+    this._transport.send(buffer.buffer, buffer.offset, address);
+  }
 	/**
 	 * The timeSync command sets the time of a target device.
 	 * @function bacstack.timeSync
@@ -2636,6 +1238,26 @@
 		this._transport.send(buffer.buffer, buffer.offset, address)
 	}
 
+  /**
+   * The timeSyncUTC command sets the UTC time of a target device.
+   * @function bacstack.timeSyncUTC
+   * @param {string} address - IP address of the target device.
+   * @param {date} dateTime - The date and time to set on the target device.
+   * @example
+   * const bacnet = require('bacstack');
+   * const client = new bacnet();
+   *
+   * client.timeSyncUTC('192.168.1.43', new Date());
+   */
+  timeSyncUTC(address: string, dateTime: Date) {
+    const buffer = this._getBuffer();
+    baNpdu.encode(buffer, baEnum.NpduControlPriority.NORMAL_MESSAGE, address);
+    baApdu.encodeUnconfirmedServiceRequest(buffer, baEnum.PduType.UNCONFIRMED_REQUEST, baEnum.UnconfirmedServiceChoice.UTC_TIME_SYNCHRONIZATION);
+    baServices.timeSync.encode(buffer, dateTime);
+    const npduType = (address !== this._transport.getBroadcastAddress()) ? baEnum.BvlcResultPurpose.ORIGINAL_UNICAST_NPDU : baEnum.BvlcResultPurpose.ORIGINAL_BROADCAST_NPDU;
+    baBvlc.encode(buffer.buffer, npduType, buffer.offset);
+    this._transport.send(buffer.buffer, buffer.offset, address);
+  }
 	/**
 	 * The timeSyncUTC command sets the UTC time of a target device.
 	 * @function bacstack.timeSyncUTC
@@ -2724,6 +1346,26 @@
 		const options: ReadPropertyOptions =
 			typeof optionsOrCallback === 'function' ? {} : optionsOrCallback
 
+    const settings = {
+      maxSegments: options.maxSegments || baEnum.MaxSegmentsAccepted.SEGMENTS_65,
+      maxApdu: options.maxApdu || baEnum.MaxApduLengthAccepted.OCTETS_1476,
+      invokeId: options.invokeId || this._getInvokeId(),
+      arrayIndex: options.arrayIndex || baEnum.ASN1_ARRAY_ALL
+    };
+    const buffer = this._getBuffer();
+    baNpdu.encode(buffer, baEnum.NpduControlPriority.NORMAL_MESSAGE | baEnum.NpduControlBits.EXPECTING_REPLY, address, null, DEFAULT_HOP_COUNT, baEnum.NetworkLayerMessageType.WHO_IS_ROUTER_TO_NETWORK, 0);
+    const type = baEnum.PduType.CONFIRMED_REQUEST | (settings.maxSegments !== baEnum.MaxSegmentsAccepted.SEGMENTS_0 ? baEnum.PduConReqBit.SEGMENTED_RESPONSE_ACCEPTED : 0);
+    baApdu.encodeConfirmedServiceRequest(buffer, type, baEnum.ConfirmedServiceChoice.READ_PROPERTY, settings.maxSegments, settings.maxApdu, settings.invokeId, 0, 0);
+    baServices.readProperty.encode(buffer, objectId.type, objectId.instance, propertyId, settings.arrayIndex);
+    baBvlc.encode(buffer.buffer, baEnum.BvlcResultPurpose.ORIGINAL_UNICAST_NPDU, buffer.offset);
+    this._transport.send(buffer.buffer, buffer.offset, address);
+    this._addCallback(settings.invokeId, (err, data) => {
+      if (err) return next(err);
+      const result = baServices.readProperty.decodeAcknowledge(data.buffer, data.offset, data.length);
+      if (!result) return next(new Error('INVALID_DECODING'));
+      next(null, result);
+    });
+  }
 		const settings = {
 			maxSegments:
 				options.maxSegments || baEnum.MaxSegmentsAccepted.SEGMENTS_65,
@@ -2846,6 +1488,23 @@
 		const options: WritePropertyOptions =
 			typeof optionsOrCallback === 'function' ? {} : optionsOrCallback
 
+    const settings = {
+      maxSegments: options.maxSegments || baEnum.MaxSegmentsAccepted.SEGMENTS_65,
+      maxApdu: options.maxApdu || baEnum.MaxApduLengthAccepted.OCTETS_1476,
+      invokeId: options.invokeId || this._getInvokeId(),
+      arrayIndex: options.arrayIndex || baEnum.ASN1_ARRAY_ALL,
+      priority: options.priority
+    };
+    const buffer = this._getBuffer();
+    baNpdu.encode(buffer, baEnum.NpduControlPriority.NORMAL_MESSAGE | baEnum.NpduControlBits.EXPECTING_REPLY, address, null, DEFAULT_HOP_COUNT, baEnum.NetworkLayerMessageType.WHO_IS_ROUTER_TO_NETWORK, 0);
+    baApdu.encodeConfirmedServiceRequest(buffer, baEnum.PduType.CONFIRMED_REQUEST, baEnum.ConfirmedServiceChoice.WRITE_PROPERTY, settings.maxSegments, settings.maxApdu, settings.invokeId, 0, 0);
+    baServices.writeProperty.encode(buffer, objectId.type, objectId.instance, propertyId, settings.arrayIndex, settings.priority, values);
+    baBvlc.encode(buffer.buffer, baEnum.BvlcResultPurpose.ORIGINAL_UNICAST_NPDU, buffer.offset);
+    this._transport.send(buffer.buffer, buffer.offset, address);
+    this._addCallback(settings.invokeId, (err) => {
+      if (next) next(err);
+    });
+  }
 		const settings = {
 			maxSegments:
 				options.maxSegments || baEnum.MaxSegmentsAccepted.SEGMENTS_65,
@@ -2953,6 +1612,25 @@
 		const options: ServiceOptions =
 			typeof optionsOrCallback === 'function' ? {} : optionsOrCallback
 
+    const settings = {
+      maxSegments: options.maxSegments || baEnum.MaxSegmentsAccepted.SEGMENTS_65,
+      maxApdu: options.maxApdu || baEnum.MaxApduLengthAccepted.OCTETS_1476,
+      invokeId: options.invokeId || this._getInvokeId()
+    };
+    const buffer = this._getBuffer();
+    baNpdu.encode(buffer, baEnum.NpduControlPriority.NORMAL_MESSAGE | baEnum.NpduControlBits.EXPECTING_REPLY, address, null, DEFAULT_HOP_COUNT, baEnum.NetworkLayerMessageType.WHO_IS_ROUTER_TO_NETWORK, 0);
+    const type = baEnum.PduType.CONFIRMED_REQUEST | (settings.maxSegments !== baEnum.MaxSegmentsAccepted.SEGMENTS_0 ? baEnum.PduConReqBit.SEGMENTED_RESPONSE_ACCEPTED : 0);
+    baApdu.encodeConfirmedServiceRequest(buffer, type, baEnum.ConfirmedServiceChoice.READ_PROPERTY_MULTIPLE, settings.maxSegments, settings.maxApdu, settings.invokeId, 0, 0);
+    baServices.readPropertyMultiple.encode(buffer, propertiesArray);
+    baBvlc.encode(buffer.buffer, baEnum.BvlcResultPurpose.ORIGINAL_UNICAST_NPDU, buffer.offset);
+    this._transport.send(buffer.buffer, buffer.offset, address);
+    this._addCallback(settings.invokeId, (err, data) => {
+      if (err) return next(err);
+      const result = baServices.readPropertyMultiple.decodeAcknowledge(data.buffer, data.offset, data.length);
+      if (!result) return next(new Error('INVALID_DECODING'));
+      next(null, result);
+    });
+  }
 		const settings = {
 			maxSegments:
 				options.maxSegments || baEnum.MaxSegmentsAccepted.SEGMENTS_65,
@@ -3065,6 +1743,21 @@
 				? optionsOrCallback
 				: callback
 
+    const options: ServiceOptions =
+      typeof optionsOrCallback === 'function' ? {} : optionsOrCallback;
+    const settings = {
+      maxSegments: options.maxSegments || baEnum.MaxSegmentsAccepted.SEGMENTS_65,
+      maxApdu: options.maxApdu || baEnum.MaxApduLengthAccepted.OCTETS_1476,
+      invokeId: options.invokeId || this._getInvokeId()
+    };
+    const buffer = this._getBuffer();
+    baNpdu.encode(buffer, baEnum.NpduControlPriority.NORMAL_MESSAGE | baEnum.NpduControlBits.EXPECTING_REPLY, address);
+    baApdu.encodeConfirmedServiceRequest(buffer, baEnum.PduType.CONFIRMED_REQUEST, baEnum.ConfirmedServiceChoice.WRITE_PROPERTY_MULTIPLE, settings.maxSegments, settings.maxApdu, settings.invokeId);
+    baServices.writePropertyMultiple.encodeObject(buffer, values);
+    baBvlc.encode(buffer.buffer, baEnum.BvlcResultPurpose.ORIGINAL_UNICAST_NPDU, buffer.offset);
+    this._transport.send(buffer.buffer, buffer.offset, address);
+    this._addCallback(settings.invokeId, (err) => next(err));
+  }
 		const options: ServiceOptions =
 			typeof optionsOrCallback === 'function' ? {} : optionsOrCallback
 		const settings = {
@@ -3148,6 +1841,22 @@
 				? optionsOrCallback
 				: callback
 
+    const options: DeviceCommunicationOptions =
+      typeof optionsOrCallback === 'function' ? {} : optionsOrCallback;
+    const settings = {
+      maxSegments: options.maxSegments || baEnum.MaxSegmentsAccepted.SEGMENTS_65,
+      maxApdu: options.maxApdu || baEnum.MaxApduLengthAccepted.OCTETS_1476,
+      invokeId: options.invokeId || this._getInvokeId(),
+      password: options.password
+    };
+    const buffer = this._getBuffer();
+    baNpdu.encode(buffer, baEnum.NpduControlPriority.NORMAL_MESSAGE | baEnum.NpduControlBits.EXPECTING_REPLY, address);
+    baApdu.encodeConfirmedServiceRequest(buffer, baEnum.PduType.CONFIRMED_REQUEST, baEnum.ConfirmedServiceChoice.DEVICE_COMMUNICATION_CONTROL, settings.maxSegments, settings.maxApdu, settings.invokeId, 0, 0);
+    baServices.deviceCommunicationControl.encode(buffer, timeDuration, enableDisable, settings.password);
+    baBvlc.encode(buffer.buffer, baEnum.BvlcResultPurpose.ORIGINAL_UNICAST_NPDU, buffer.offset);
+    this._transport.send(buffer.buffer, buffer.offset, address);
+    this._addCallback(settings.invokeId, (err) => next(err));
+  }
 		const options: DeviceCommunicationOptions =
 			typeof optionsOrCallback === 'function' ? {} : optionsOrCallback
 		const settings = {
@@ -3235,6 +1944,22 @@
 				? optionsOrCallback
 				: callback
 
+    const options: ReinitializeDeviceOptions =
+      typeof optionsOrCallback === 'function' ? {} : optionsOrCallback;
+    const settings = {
+      maxSegments: options.maxSegments || baEnum.MaxSegmentsAccepted.SEGMENTS_65,
+      maxApdu: options.maxApdu || baEnum.MaxApduLengthAccepted.OCTETS_1476,
+      invokeId: options.invokeId || this._getInvokeId(),
+      password: options.password
+    };
+    const buffer = this._getBuffer();
+    baNpdu.encode(buffer, baEnum.NpduControlPriority.NORMAL_MESSAGE | baEnum.NpduControlBits.EXPECTING_REPLY, address);
+    baApdu.encodeConfirmedServiceRequest(buffer, baEnum.PduType.CONFIRMED_REQUEST, baEnum.ConfirmedServiceChoice.REINITIALIZE_DEVICE, settings.maxSegments, settings.maxApdu, settings.invokeId, 0, 0);
+    baServices.reinitializeDevice.encode(buffer, state, settings.password);
+    baBvlc.encode(buffer.buffer, baEnum.BvlcResultPurpose.ORIGINAL_UNICAST_NPDU, buffer.offset);
+    this._transport.send(buffer.buffer, buffer.offset, address);
+    this._addCallback(settings.invokeId, (err) => next(err));
+  }
 		const options: ReinitializeDeviceOptions =
 			typeof optionsOrCallback === 'function' ? {} : optionsOrCallback
 		const settings = {
@@ -3330,6 +2055,24 @@
 		const options: ServiceOptions =
 			typeof optionsOrCallback === 'function' ? {} : optionsOrCallback
 
+    const settings = {
+      maxSegments: options.maxSegments || baEnum.MaxSegmentsAccepted.SEGMENTS_65,
+      maxApdu: options.maxApdu || baEnum.MaxApduLengthAccepted.OCTETS_1476,
+      invokeId: options.invokeId || this._getInvokeId()
+    };
+    const buffer = this._getBuffer();
+    baNpdu.encode(buffer, baEnum.NpduControlPriority.NORMAL_MESSAGE | baEnum.NpduControlBits.EXPECTING_REPLY, address);
+    baApdu.encodeConfirmedServiceRequest(buffer, baEnum.PduType.CONFIRMED_REQUEST, baEnum.ConfirmedServiceChoice.ATOMIC_WRITE_FILE, settings.maxSegments, settings.maxApdu, settings.invokeId, 0, 0);
+    baServices.atomicWriteFile.encode(buffer, false, objectId, position, fileBuffer);
+    baBvlc.encode(buffer.buffer, baEnum.BvlcResultPurpose.ORIGINAL_UNICAST_NPDU, buffer.offset);
+    this._transport.send(buffer.buffer, buffer.offset, address);
+    this._addCallback(settings.invokeId, (err, data) => {
+      if (err) return next(err);
+      const result = baServices.atomicWriteFile.decodeAcknowledge(data.buffer, data.offset);
+      if (!result) return next(new Error('INVALID_DECODING'));
+      next(null, result);
+    });
+  }
 		const settings = {
 			maxSegments:
 				options.maxSegments || baEnum.MaxSegmentsAccepted.SEGMENTS_65,
@@ -3435,6 +2178,24 @@
 		const options: ServiceOptions =
 			typeof optionsOrCallback === 'function' ? {} : optionsOrCallback
 
+    const settings = {
+      maxSegments: options.maxSegments || baEnum.MaxSegmentsAccepted.SEGMENTS_65,
+      maxApdu: options.maxApdu || baEnum.MaxApduLengthAccepted.OCTETS_1476,
+      invokeId: options.invokeId || this._getInvokeId()
+    };
+    const buffer = this._getBuffer();
+    baNpdu.encode(buffer, baEnum.NpduControlPriority.NORMAL_MESSAGE | baEnum.NpduControlBits.EXPECTING_REPLY, address);
+    baApdu.encodeConfirmedServiceRequest(buffer, baEnum.PduType.CONFIRMED_REQUEST, baEnum.ConfirmedServiceChoice.ATOMIC_READ_FILE, settings.maxSegments, settings.maxApdu, settings.invokeId, 0, 0);
+    baServices.atomicReadFile.encode(buffer, true, objectId, position, count);
+    baBvlc.encode(buffer.buffer, baEnum.BvlcResultPurpose.ORIGINAL_UNICAST_NPDU, buffer.offset);
+    this._transport.send(buffer.buffer, buffer.offset, address);
+    this._addCallback(settings.invokeId, (err, data) => {
+      if (err) return next(err);
+      const result = baServices.atomicReadFile.decodeAcknowledge(data.buffer, data.offset);
+      if (!result) return next(new Error('INVALID_DECODING'));
+      next(null, result);
+    });
+  }
 		const settings = {
 			maxSegments:
 				options.maxSegments || baEnum.MaxSegmentsAccepted.SEGMENTS_65,
@@ -3540,6 +2301,24 @@
 		const options: ServiceOptions =
 			typeof optionsOrCallback === 'function' ? {} : optionsOrCallback
 
+    const settings = {
+      maxSegments: options.maxSegments || baEnum.MaxSegmentsAccepted.SEGMENTS_65,
+      maxApdu: options.maxApdu || baEnum.MaxApduLengthAccepted.OCTETS_1476,
+      invokeId: options.invokeId || this._getInvokeId()
+    };
+    const buffer = this._getBuffer();
+    baNpdu.encode(buffer, baEnum.NpduControlPriority.NORMAL_MESSAGE | baEnum.NpduControlBits.EXPECTING_REPLY, address);
+    baApdu.encodeConfirmedServiceRequest(buffer, baEnum.PduType.CONFIRMED_REQUEST, baEnum.ConfirmedServiceChoice.READ_RANGE, settings.maxSegments, settings.maxApdu, settings.invokeId, 0, 0);
+    baServices.readRange.encode(buffer, objectId, baEnum.PropertyIdentifier.LOG_BUFFER, baEnum.ASN1_ARRAY_ALL, baEnum.ReadRangeType.BY_POSITION, idxBegin, new Date(), quantity);
+    baBvlc.encode(buffer.buffer, baEnum.BvlcResultPurpose.ORIGINAL_UNICAST_NPDU, buffer.offset);
+    this._transport.send(buffer.buffer, buffer.offset, address);
+    this._addCallback(settings.invokeId, (err, data) => {
+      if (err) return next(err);
+      const result = baServices.readRange.decodeAcknowledge(data.buffer, data.offset, data.length);
+      if (!result) return next(new Error('INVALID_DECODING'));
+      next(null, result);
+    });
+  }
 		const settings = {
 			maxSegments:
 				options.maxSegments || baEnum.MaxSegmentsAccepted.SEGMENTS_65,
@@ -3657,6 +2436,19 @@
 		const options: ServiceOptions =
 			typeof optionsOrCallback === 'function' ? {} : optionsOrCallback
 
+    const settings = {
+      maxSegments: options.maxSegments || baEnum.MaxSegmentsAccepted.SEGMENTS_65,
+      maxApdu: options.maxApdu || baEnum.MaxApduLengthAccepted.OCTETS_1476,
+      invokeId: options.invokeId || this._getInvokeId()
+    };
+    const buffer = this._getBuffer();
+    baNpdu.encode(buffer, baEnum.NpduControlPriority.NORMAL_MESSAGE | baEnum.NpduControlBits.EXPECTING_REPLY, address);
+    baApdu.encodeConfirmedServiceRequest(buffer, baEnum.PduType.CONFIRMED_REQUEST, baEnum.ConfirmedServiceChoice.SUBSCRIBE_COV, settings.maxSegments, settings.maxApdu, settings.invokeId, 0, 0);
+    baServices.subscribeCov.encode(buffer, subscribeId, objectId, cancel, issueConfirmedNotifications, lifetime);
+    baBvlc.encode(buffer.buffer, baEnum.BvlcResultPurpose.ORIGINAL_UNICAST_NPDU, buffer.offset);
+    this._transport.send(buffer.buffer, buffer.offset, address);
+    this._addCallback(settings.invokeId, (err) => next(err));
+  }
 		const settings = {
 			maxSegments:
 				options.maxSegments || baEnum.MaxSegmentsAccepted.SEGMENTS_65,
@@ -3765,6 +2557,19 @@
 		const options: ServiceOptions =
 			typeof optionsOrCallback === 'function' ? {} : optionsOrCallback
 
+    const settings = {
+      maxSegments: options.maxSegments || baEnum.MaxSegmentsAccepted.SEGMENTS_65,
+      maxApdu: options.maxApdu || baEnum.MaxApduLengthAccepted.OCTETS_1476,
+      invokeId: options.invokeId || this._getInvokeId()
+    };
+    const buffer = this._getBuffer();
+    baNpdu.encode(buffer, baEnum.NpduControlPriority.NORMAL_MESSAGE | baEnum.NpduControlBits.EXPECTING_REPLY, address);
+    baApdu.encodeConfirmedServiceRequest(buffer, baEnum.PduType.CONFIRMED_REQUEST, baEnum.ConfirmedServiceChoice.SUBSCRIBE_COV_PROPERTY, settings.maxSegments, settings.maxApdu, settings.invokeId, 0, 0);
+    baServices.subscribeProperty.encode(buffer, subscribeId, objectId, cancel, issueConfirmedNotifications, 0, monitoredProperty, false, 0x0f);
+    baBvlc.encode(buffer.buffer, baEnum.BvlcResultPurpose.ORIGINAL_UNICAST_NPDU, buffer.offset);
+    this._transport.send(buffer.buffer, buffer.offset, address);
+    this._addCallback(settings.invokeId, (err) => next(err));
+  }
 		const settings = {
 			maxSegments:
 				options.maxSegments || baEnum.MaxSegmentsAccepted.SEGMENTS_65,
@@ -3841,6 +2646,19 @@
 		const options: ServiceOptions =
 			typeof optionsOrCallback === 'function' ? {} : optionsOrCallback
 
+    const settings = {
+      maxSegments: options.maxSegments || baEnum.MaxSegmentsAccepted.SEGMENTS_65,
+      maxApdu: options.maxApdu || baEnum.MaxApduLengthAccepted.OCTETS_1476,
+      invokeId: options.invokeId || this._getInvokeId()
+    };
+    const buffer = this._getBuffer();
+    baNpdu.encode(buffer, baEnum.NpduControlPriority.NORMAL_MESSAGE | baEnum.NpduControlBits.EXPECTING_REPLY, address);
+    baApdu.encodeConfirmedServiceRequest(buffer, baEnum.PduType.CONFIRMED_REQUEST, baEnum.ConfirmedServiceChoice.CREATE_OBJECT, settings.maxSegments, settings.maxApdu, settings.invokeId, 0, 0);
+    baServices.createObject.encode(buffer, objectId, values);
+    baBvlc.encode(buffer.buffer, baEnum.BvlcResultPurpose.ORIGINAL_UNICAST_NPDU, buffer.offset);
+    this._transport.send(buffer.buffer, buffer.offset, address);
+    this._addCallback(settings.invokeId, (err) => next(err));
+  }
 		const settings = {
 			maxSegments:
 				options.maxSegments || baEnum.MaxSegmentsAccepted.SEGMENTS_65,
@@ -3925,6 +2743,19 @@
 		const options: ServiceOptions =
 			typeof optionsOrCallback === 'function' ? {} : optionsOrCallback
 
+    const settings = {
+      maxSegments: options.maxSegments || baEnum.MaxSegmentsAccepted.SEGMENTS_65,
+      maxApdu: options.maxApdu || baEnum.MaxApduLengthAccepted.OCTETS_1476,
+      invokeId: options.invokeId || this._getInvokeId()
+    };
+    const buffer = this._getBuffer();
+    baNpdu.encode(buffer, baEnum.NpduControlPriority.NORMAL_MESSAGE | baEnum.NpduControlBits.EXPECTING_REPLY, address);
+    baApdu.encodeConfirmedServiceRequest(buffer, baEnum.PduType.CONFIRMED_REQUEST, baEnum.ConfirmedServiceChoice.DELETE_OBJECT, settings.maxSegments, settings.maxApdu, settings.invokeId, 0, 0);
+    baServices.deleteObject.encode(buffer, objectId);
+    baBvlc.encode(buffer.buffer, baEnum.BvlcResultPurpose.ORIGINAL_UNICAST_NPDU, buffer.offset);
+    this._transport.send(buffer.buffer, buffer.offset, address);
+    this._addCallback(settings.invokeId, (err) => next(err));
+  }
 		const settings = {
 			maxSegments:
 				options.maxSegments || baEnum.MaxSegmentsAccepted.SEGMENTS_65,
@@ -3991,6 +2822,21 @@
 				? optionsOrCallback
 				: callback
 
+    const options: ServiceOptions =
+      typeof optionsOrCallback === 'function' ? {} : optionsOrCallback;
+    const settings = {
+      maxSegments: options.maxSegments || baEnum.MaxSegmentsAccepted.SEGMENTS_65,
+      maxApdu: options.maxApdu || baEnum.MaxApduLengthAccepted.OCTETS_1476,
+      invokeId: options.invokeId || this._getInvokeId()
+    };
+    const buffer = this._getBuffer();
+    baNpdu.encode(buffer, baEnum.NpduControlPriority.NORMAL_MESSAGE | baEnum.NpduControlBits.EXPECTING_REPLY, address);
+    baApdu.encodeConfirmedServiceRequest(buffer, baEnum.PduType.CONFIRMED_REQUEST, baEnum.ConfirmedServiceChoice.REMOVE_LIST_ELEMENT, settings.maxSegments, settings.maxApdu, settings.invokeId, 0, 0);
+    baServices.addListElement.encode(buffer, objectId, reference.id, reference.index, values);
+    baBvlc.encode(buffer.buffer, baEnum.BvlcResultPurpose.ORIGINAL_UNICAST_NPDU, buffer.offset);
+    this._transport.send(buffer.buffer, buffer.offset, address);
+    this._addCallback(settings.invokeId, (err) => next(err));
+  }
 		const options: ServiceOptions =
 			typeof optionsOrCallback === 'function' ? {} : optionsOrCallback
 		const settings = {
@@ -4068,6 +2914,19 @@
 		const options: ServiceOptions =
 			typeof optionsOrCallback === 'function' ? {} : optionsOrCallback
 
+    const settings = {
+      maxSegments: options.maxSegments || baEnum.MaxSegmentsAccepted.SEGMENTS_65,
+      maxApdu: options.maxApdu || baEnum.MaxApduLengthAccepted.OCTETS_1476,
+      invokeId: options.invokeId || this._getInvokeId()
+    };
+    const buffer = this._getBuffer();
+    baNpdu.encode(buffer, baEnum.NpduControlPriority.NORMAL_MESSAGE | baEnum.NpduControlBits.EXPECTING_REPLY, address);
+    baApdu.encodeConfirmedServiceRequest(buffer, baEnum.PduType.CONFIRMED_REQUEST, baEnum.ConfirmedServiceChoice.ADD_LIST_ELEMENT, settings.maxSegments, settings.maxApdu, settings.invokeId, 0, 0);
+    baServices.addListElement.encode(buffer, objectId, reference.id, reference.index, values);
+    baBvlc.encode(buffer.buffer, baEnum.BvlcResultPurpose.ORIGINAL_UNICAST_NPDU, buffer.offset);
+    this._transport.send(buffer.buffer, buffer.offset, address);
+    this._addCallback(settings.invokeId, (err) => next(err));
+  }
 		const settings = {
 			maxSegments:
 				options.maxSegments || baEnum.MaxSegmentsAccepted.SEGMENTS_65,
@@ -4148,6 +3007,23 @@
 		const options: ServiceOptions =
 			typeof optionsOrCallback === 'function' ? {} : optionsOrCallback
 
+    const settings = {
+      maxSegments: options.maxSegments || baEnum.MaxSegmentsAccepted.SEGMENTS_65,
+      maxApdu: options.maxApdu || baEnum.MaxApduLengthAccepted.OCTETS_1476,
+      invokeId: options.invokeId || this._getInvokeId()
+    };
+    const buffer = this._getBuffer();
+    baNpdu.encode(buffer, baEnum.NpduControlPriority.NORMAL_MESSAGE | baEnum.NpduControlBits.EXPECTING_REPLY, address);
+    baApdu.encodeConfirmedServiceRequest(buffer, baEnum.PduType.CONFIRMED_REQUEST, baEnum.ConfirmedServiceChoice.GET_ALARM_SUMMARY, settings.maxSegments, settings.maxApdu, settings.invokeId, 0, 0);
+    baBvlc.encode(buffer.buffer, baEnum.BvlcResultPurpose.ORIGINAL_UNICAST_NPDU, buffer.offset);
+    this._transport.send(buffer.buffer, buffer.offset, address);
+    this._addCallback(settings.invokeId, (err, data) => {
+      if (err) return next(err);
+      const result = baServices.alarmSummary.decode(data.buffer, data.offset, data.length);
+      if (!result) return next(new Error('INVALID_DECODING'));
+      next(null, result);
+    });
+  }
 		const settings = {
 			maxSegments:
 				options.maxSegments || baEnum.MaxSegmentsAccepted.SEGMENTS_65,
@@ -4239,6 +3115,31 @@
 		const options: ServiceOptions =
 			typeof optionsOrCallback === 'function' ? {} : optionsOrCallback
 
+    const settings = {
+      maxSegments: options.maxSegments || baEnum.MaxSegmentsAccepted.SEGMENTS_65,
+      maxApdu: options.maxApdu || baEnum.MaxApduLengthAccepted.OCTETS_1476,
+      invokeId: options.invokeId || this._getInvokeId()
+    };
+    const buffer = this._getBuffer();
+    baNpdu.encode(buffer, baEnum.NpduControlPriority.NORMAL_MESSAGE | baEnum.NpduControlBits.EXPECTING_REPLY, address);
+    baApdu.encodeConfirmedServiceRequest(buffer, baEnum.PduType.CONFIRMED_REQUEST, baEnum.ConfirmedServiceChoice.GET_EVENT_INFORMATION, settings.maxSegments, settings.maxApdu, settings.invokeId, 0, 0);
+    baAsn1.encodeContextObjectId(buffer, 0, objectId.type, objectId.instance);
+    baBvlc.encode(buffer.buffer, baEnum.BvlcResultPurpose.ORIGINAL_UNICAST_NPDU, buffer.offset);
+    this._transport.send(buffer.buffer, buffer.offset, address);
+    this._addCallback(settings.invokeId, (err, data) => {
+      if (err) return next(err);
+      const result = baServices.eventInformation.decode(data.buffer, data.offset, data.length);
+      if (!result) return next(new Error('INVALID_DECODING'));
+      next(null, result);
+    });
+  }
+
+  acknowledgeAlarm(address: string, objectId: BACNetObjectID, eventState: number, ackText: string, evTimeStamp: any, ackTimeStamp: any, callback: ErrorCallback): void;
+  acknowledgeAlarm(address: string, objectId: BACNetObjectID, eventState: number, ackText: string, evTimeStamp: any, ackTimeStamp: any, options: ServiceOptions, callback: ErrorCallback): void;
+  acknowledgeAlarm(address: string, objectId: BACNetObjectID, eventState: number, ackText: string, evTimeStamp: any, ackTimeStamp: any, optionsOrCallback: ServiceOptions | ErrorCallback, callback?: ErrorCallback): void {
+    if (typeof optionsOrCallback !== 'function' && !callback) {
+      throw new Error('A callback function must be provided');
+    }
 		const settings = {
 			maxSegments:
 				options.maxSegments || baEnum.MaxSegmentsAccepted.SEGMENTS_65,
@@ -4328,6 +3229,19 @@
 		const options: ServiceOptions =
 			typeof optionsOrCallback === 'function' ? {} : optionsOrCallback
 
+    const settings = {
+      maxSegments: options.maxSegments || baEnum.MaxSegmentsAccepted.SEGMENTS_65,
+      maxApdu: options.maxApdu || baEnum.MaxApduLengthAccepted.OCTETS_1476,
+      invokeId: options.invokeId || this._getInvokeId()
+    };
+    const buffer = this._getBuffer();
+    baNpdu.encode(buffer, baEnum.NpduControlPriority.NORMAL_MESSAGE | baEnum.NpduControlBits.EXPECTING_REPLY, address);
+    baApdu.encodeConfirmedServiceRequest(buffer, baEnum.PduType.CONFIRMED_REQUEST, baEnum.ConfirmedServiceChoice.ACKNOWLEDGE_ALARM, settings.maxSegments, settings.maxApdu, settings.invokeId, 0, 0);
+    baServices.alarmAcknowledge.encode(buffer, 57, objectId, eventState, ackText, evTimeStamp, ackTimeStamp);
+    baBvlc.encode(buffer.buffer, baEnum.BvlcResultPurpose.ORIGINAL_UNICAST_NPDU, buffer.offset);
+    this._transport.send(buffer.buffer, buffer.offset, address);
+    this._addCallback(settings.invokeId, (err) => next(err));
+  }
 		const settings = {
 			maxSegments:
 				options.maxSegments || baEnum.MaxSegmentsAccepted.SEGMENTS_65,
@@ -4425,6 +3339,19 @@
 		const options: ServiceOptions =
 			typeof optionsOrCallback === 'function' ? {} : optionsOrCallback
 
+    const settings = {
+      maxSegments: options.maxSegments || baEnum.MaxSegmentsAccepted.SEGMENTS_65,
+      maxApdu: options.maxApdu || baEnum.MaxApduLengthAccepted.OCTETS_1476,
+      invokeId: options.invokeId || this._getInvokeId()
+    };
+    const buffer = this._getBuffer();
+    baNpdu.encode(buffer, baEnum.NpduControlPriority.NORMAL_MESSAGE | baEnum.NpduControlBits.EXPECTING_REPLY, address);
+    baApdu.encodeConfirmedServiceRequest(buffer, baEnum.PduType.CONFIRMED_REQUEST, baEnum.ConfirmedServiceChoice.CONFIRMED_PRIVATE_TRANSFER, settings.maxSegments, settings.maxApdu, settings.invokeId, 0, 0);
+    baServices.privateTransfer.encode(buffer, vendorId, serviceNumber, data);
+    baBvlc.encode(buffer.buffer, baEnum.BvlcResultPurpose.ORIGINAL_UNICAST_NPDU, buffer.offset);
+    this._transport.send(buffer.buffer, buffer.offset, address);
+    this._addCallback(settings.invokeId, (err) => next(err));
+  }
 		const settings = {
 			maxSegments:
 				options.maxSegments || baEnum.MaxSegmentsAccepted.SEGMENTS_65,
@@ -4459,6 +3386,27 @@
 		this._addCallback(settings.invokeId, (err) => next(err))
 	}
 
+  /**
+   * The unconfirmedPrivateTransfer command invokes an unconfirmed proprietary/non-standard service.
+   * @function bacstack.unconfirmedPrivateTransfer
+   * @param {string} address - IP address of the target device.
+   * @param {number} vendorId - The unique vendor identification code.
+   * @param {number} serviceNumber - The unique service identifier.
+   * @param {number[]} [data] - Optional additional payload data.
+   * @example
+   * const bacnet = require('bacstack');
+   * const client = new bacnet();
+   *
+   * client.unconfirmedPrivateTransfer('192.168.1.43', 0, 7, [0x00, 0xaa, 0xfa, 0xb1, 0x00]);
+   */
+  unconfirmedPrivateTransfer(address: string, vendorId: number, serviceNumber: number, data: number[]) {
+    const buffer = this._getBuffer();
+    baNpdu.encode(buffer, baEnum.NpduControlPriority.NORMAL_MESSAGE, address);
+    baApdu.encodeUnconfirmedServiceRequest(buffer, baEnum.PduType.UNCONFIRMED_REQUEST, baEnum.UnconfirmedServiceChoice.UNCONFIRMED_PRIVATE_TRANSFER);
+    baServices.privateTransfer.encode(buffer, vendorId, serviceNumber, data);
+    baBvlc.encode(buffer.buffer, baEnum.BvlcResultPurpose.ORIGINAL_UNICAST_NPDU, buffer.offset);
+    this._transport.send(buffer.buffer, buffer.offset, address);
+  }
 	/**
 	 * The unconfirmedPrivateTransfer command invokes an unconfirmed proprietary/non-standard service.
 	 * @function bacstack.unconfirmedPrivateTransfer
@@ -4498,6 +3446,51 @@
 		this._transport.send(buffer.buffer, buffer.offset, address)
 	}
 
+  /**
+   * DEPRECATED The getEnrollmentSummary command returns a list of event-initiating objects on the target device.
+   * @function bacstack.getEnrollmentSummary
+   * @param {string} address - IP address of the target device.
+   * @param {number} acknowledgmentFilter - Filter for ALL/ACKED/NOT-ACKED, 0/1/2.
+   * @param {object=} options
+   * @param {object=} options.enrollmentFilter - Filter for enrollment.
+   * @param {EventState=} options.eventStateFilter - Filter for event state.
+   * @param {EventType=} options.eventTypeFilter - Filter for event type.
+   * @param {object=} options.priorityFilter
+   * @param {number} options.priorityFilter.min - Filter for minimal priority
+   * @param {number} options.priorityFilter.max - Filter for maximal priority
+   * @param {number=} options.notificationClassFilter - Filter for notification class.
+   * @param {MaxSegmentsAccepted=} options.maxSegments - The maximimal allowed number of segments.
+   * @param {MaxApduLengthAccepted=} options.maxApdu - The maximal allowed APDU size.
+   * @param {number=} options.invokeId - The invoke ID of the confirmed service telegram.
+   * @param {function} next - The callback containing an error, in case of a failure and value object in case of success.
+   * @example
+   * const bacnet = require('bacstack');
+   * const client = new bacnet();
+   *
+   * client.getEnrollmentSummary('192.168.1.43', 0, (err, value) => {
+   *   console.log('value: ', value);
+   * });
+   */
+  getEnrollmentSummary(address: string, acknowledgmentFilter: number, options: any, next: (err?: Error, result?: any) => void) {
+    next = next || options;
+    const settings = {
+      maxSegments: options.maxSegments || baEnum.MaxSegmentsAccepted.SEGMENTS_65,
+      maxApdu: options.maxApdu || baEnum.MaxApduLengthAccepted.OCTETS_1476,
+      invokeId: options.invokeId || this._getInvokeId()
+    };
+    const buffer = this._getBuffer();
+    baNpdu.encode(buffer, baEnum.NpduControlPriority.NORMAL_MESSAGE | baEnum.NpduControlBits.EXPECTING_REPLY, address);
+    baApdu.encodeConfirmedServiceRequest(buffer, baEnum.PduType.CONFIRMED_REQUEST, baEnum.ConfirmedServiceChoice.GET_ENROLLMENT_SUMMARY, settings.maxSegments, settings.maxApdu, settings.invokeId, 0, 0);
+    baServices.getEnrollmentSummary.encode(buffer, acknowledgmentFilter, options.enrollmentFilter, options.eventStateFilter, options.eventTypeFilter, options.priorityFilter, options.notificationClassFilter);
+    baBvlc.encode(buffer.buffer, baEnum.BvlcResultPurpose.ORIGINAL_UNICAST_NPDU, buffer.offset);
+    this._transport.send(buffer.buffer, buffer.offset, address);
+    this._addCallback(settings.invokeId, (err, data) => {
+      if (err) return next(err);
+      const result = baServices.getEnrollmentSummary.decodeAcknowledge(data.buffer, data.offset, data.length);
+      if (!result) return next(new Error('INVALID_DECODING'));
+      next(null, result);
+    });
+  }
 	/**
 	 * DEPRECATED The getEnrollmentSummary command returns a list of event-initiating objects on the target device.
 	 * @function bacstack.getEnrollmentSummary
@@ -4581,6 +3574,14 @@
 		})
 	}
 
+  unconfirmedEventNotification(address: string, eventNotification: any) {
+    const buffer = this._getBuffer();
+    baNpdu.encode(buffer, baEnum.NpduControlPriority.NORMAL_MESSAGE, address);
+    baApdu.encodeUnconfirmedServiceRequest(buffer, baEnum.PduType.UNCONFIRMED_REQUEST, baEnum.UnconfirmedServiceChoice.UNCONFIRMED_EVENT_NOTIFICATION);
+    baServices.eventNotifyData.encode(buffer, eventNotification);
+    baBvlc.encode(buffer.buffer, baEnum.BvlcResultPurpose.ORIGINAL_UNICAST_NPDU, buffer.offset);
+    this._transport.send(buffer.buffer, buffer.offset, address);
+  }
 	unconfirmedEventNotification(address: string, eventNotification: any) {
 		const buffer = this._getBuffer()
 		baNpdu.encode(
@@ -4602,6 +3603,21 @@
 		this._transport.send(buffer.buffer, buffer.offset, address)
 	}
 
+  confirmedEventNotification(address: string, eventNotification: any, options: any, next: (err?: Error) => void) {
+    next = next || options;
+    const settings = {
+      maxSegments: options.maxSegments || baEnum.MaxSegmentsAccepted.SEGMENTS_65,
+      maxApdu: options.maxApdu || baEnum.MaxApduLengthAccepted.OCTETS_1476,
+      invokeId: options.invokeId || this._getInvokeId()
+    };
+    const buffer = this._getBuffer();
+    baNpdu.encode(buffer, baEnum.NpduControlPriority.NORMAL_MESSAGE | baEnum.NpduControlBits.EXPECTING_REPLY, address);
+    baApdu.encodeConfirmedServiceRequest(buffer, baEnum.PduType.CONFIRMED_REQUEST, baEnum.ConfirmedServiceChoice.CONFIRMED_EVENT_NOTIFICATION, settings.maxSegments, settings.maxApdu, settings.invokeId, 0, 0);
+    baServices.eventNotifyData.encode(buffer, eventNotification);
+    baBvlc.encode(buffer.buffer, baEnum.BvlcResultPurpose.ORIGINAL_UNICAST_NPDU, buffer.offset);
+    this._transport.send(buffer.buffer, buffer.offset, address);
+    this._addCallback(settings.invokeId, (err) => next(err));
+  }
 	confirmedEventNotification(
 		address: string,
 		eventNotification: any,
@@ -4643,6 +3659,15 @@
 		this._addCallback(settings.invokeId, (err) => next(err))
 	}
 
+  // Public Device Functions
+  readPropertyResponse(receiver: string, invokeId: number, objectId: BACNetObjectID, property: BACNetPropertyID, value: any[]) {
+    const buffer = this._getBuffer();
+    baNpdu.encode(buffer, baEnum.NpduControlPriority.NORMAL_MESSAGE, receiver);
+    baApdu.encodeComplexAck(buffer, baEnum.PduType.COMPLEX_ACK, baEnum.ConfirmedServiceChoice.READ_PROPERTY, invokeId);
+    baServices.readProperty.encodeAcknowledge(buffer, objectId, property.id, property.index, value);
+    baBvlc.encode(buffer.buffer, baEnum.BvlcResultPurpose.ORIGINAL_UNICAST_NPDU, buffer.offset);
+    this._transport.send(buffer.buffer, buffer.offset, receiver);
+  }
 	// Public Device Functions
 	readPropertyResponse(
 		receiver: string,
@@ -4678,6 +3703,14 @@
 		this._transport.send(buffer.buffer, buffer.offset, receiver)
 	}
 
+  readPropertyMultipleResponse(receiver: string, invokeId: number, values: any[]) {
+    const buffer = this._getBuffer();
+    baNpdu.encode(buffer, baEnum.NpduControlPriority.NORMAL_MESSAGE, receiver);
+    baApdu.encodeComplexAck(buffer, baEnum.PduType.COMPLEX_ACK, baEnum.ConfirmedServiceChoice.READ_PROPERTY_MULTIPLE, invokeId);
+    baServices.readPropertyMultiple.encodeAcknowledge(buffer, values);
+    baBvlc.encode(buffer.buffer, baEnum.BvlcResultPurpose.ORIGINAL_UNICAST_NPDU, buffer.offset);
+    this._transport.send(buffer.buffer, buffer.offset, receiver);
+  }
 	readPropertyMultipleResponse(
 		receiver: string,
 		invokeId: number,
@@ -4704,6 +3737,14 @@
 		this._transport.send(buffer.buffer, buffer.offset, receiver)
 	}
 
+  iAmResponse(deviceId: number, segmentation: number, vendorId: number) {
+    const buffer = this._getBuffer();
+    baNpdu.encode(buffer, baEnum.NpduControlPriority.NORMAL_MESSAGE, this._transport.getBroadcastAddress());
+    baApdu.encodeUnconfirmedServiceRequest(buffer, baEnum.PduType.UNCONFIRMED_REQUEST, baEnum.UnconfirmedServiceChoice.I_AM);
+    baServices.iAmBroadcast.encode(buffer, deviceId, this._transport.getMaxPayload(), segmentation, vendorId);
+    baBvlc.encode(buffer.buffer, baEnum.BvlcResultPurpose.ORIGINAL_BROADCAST_NPDU, buffer.offset);
+    this._transport.send(buffer.buffer, buffer.offset, this._transport.getBroadcastAddress());
+  }
 	iAmResponse(deviceId: number, segmentation: number, vendorId: number) {
 		const buffer = this._getBuffer()
 		baNpdu.encode(
@@ -4735,6 +3776,14 @@
 		)
 	}
 
+  iHaveResponse(deviceId: BACNetObjectID, objectId: BACNetObjectID, objectName: string) {
+    const buffer = this._getBuffer();
+    baNpdu.encode(buffer, baEnum.NpduControlPriority.NORMAL_MESSAGE, this._transport.getBroadcastAddress());
+    baApdu.encodeUnconfirmedServiceRequest(buffer, baEnum.PduType.UNCONFIRMED_REQUEST, baEnum.UnconfirmedServiceChoice.I_HAVE);
+    baServices.iHaveBroadcast.encode(buffer, deviceId, objectId, objectName);
+    baBvlc.encode(buffer.buffer, baEnum.BvlcResultPurpose.ORIGINAL_BROADCAST_NPDU, buffer.offset);
+    this._transport.send(buffer.buffer, buffer.offset, this._transport.getBroadcastAddress());
+  }
 	iHaveResponse(
 		deviceId: BACNetObjectID,
 		objectId: BACNetObjectID,
@@ -4764,6 +3813,13 @@
 		)
 	}
 
+  simpleAckResponse(receiver: string, service: number, invokeId: number) {
+    const buffer = this._getBuffer();
+    baNpdu.encode(buffer, baEnum.NpduControlPriority.NORMAL_MESSAGE, receiver);
+    baApdu.encodeSimpleAck(buffer, baEnum.PduType.SIMPLE_ACK, service, invokeId);
+    baBvlc.encode(buffer.buffer, baEnum.BvlcResultPurpose.ORIGINAL_UNICAST_NPDU, buffer.offset);
+    this._transport.send(buffer.buffer, buffer.offset, receiver);
+  }
 	simpleAckResponse(receiver: string, service: number, invokeId: number) {
 		const buffer = this._getBuffer()
 		baNpdu.encode(
@@ -4785,6 +3841,14 @@
 		this._transport.send(buffer.buffer, buffer.offset, receiver)
 	}
 
+  errorResponse(receiver: string, service: number, invokeId: number, errorClass: number, errorCode: number) {
+    const buffer = this._getBuffer();
+    baNpdu.encode(buffer, baEnum.NpduControlPriority.NORMAL_MESSAGE, receiver);
+    baApdu.encodeError(buffer, baEnum.PduType.ERROR, service, invokeId);
+    baServices.error.encode(buffer, errorClass, errorCode);
+    baBvlc.encode(buffer.buffer, baEnum.BvlcResultPurpose.ORIGINAL_UNICAST_NPDU, buffer.offset);
+    this._transport.send(buffer.buffer, buffer.offset, receiver);
+  }
 	errorResponse(
 		receiver: string,
 		service: number,
@@ -4820,5 +3884,4 @@
 	close() {
 		this._transport.close()
 	}
-}
->>>>>>> b2a155d8
+}