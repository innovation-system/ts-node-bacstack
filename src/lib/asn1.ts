import * as iconv from 'iconv-lite'

import * as baEnum from './enum'
import {
	EncodeBuffer,
	BACNetCovSubscription,
	BACNetReadAccessSpecification,
	BACNetBitString,
	BACNetAppData,
	BACNetPropertyState,
	BACNetDevObjRef,
	BACNetObjectID,
	BACNetPropertyID,
	Decode,
	Tag,
	ObjectId,
	ApplicationData,
	BACNetReadAccess,
	ReadAccessDecode,
	CharacterString,
	CalendarDate,
	CalendarDateRange,
	CalendarWeekDay,
	Calendar,
	AppData,
	DeviceObjPropertyRef,
	ReadAccessSpec,
	CovSubscription,
	ContextTagWithLength,
	ContextCharacterString,
	ReadAccessProperty,
	ReadAccessError,
} from './types'

const getBuffer = (): EncodeBuffer => ({
	buffer: Buffer.alloc(1472),
	offset: 0,
})

const getSignedLength = (value: number): number => {
	if (value >= -128 && value < 128) return 1
	if (value >= -32768 && value < 32768) return 2
	if (value > -8388608 && value < 8388608) return 3
	return 4
}

const getUnsignedLength = (value: number): number => {
<<<<<<< HEAD
  if (value < 0x100) return 1;
  else if (value < 0x10000) return 2;
  else if (value < 0x1000000) return 3;
  else return 4;
};

const getEncodingType = (encoding: number, decodingBuffer?: Buffer, decodingOffset?: number): string => {
  switch (encoding) {
    case baEnum.CharacterStringEncoding.UTF_8:
      return 'utf8';
    case baEnum.CharacterStringEncoding.UCS_2:
      if (decodingBuffer && decodingBuffer[decodingOffset] === 0xFF && decodingBuffer[decodingOffset + 1] === 0xFE) {
        return 'ucs2';
      }
      return 'UTF-16BE'; // Default to big-endian
    case baEnum.CharacterStringEncoding.ISO_8859_1:
      return 'latin1';
    case baEnum.CharacterStringEncoding.UCS_4:
      return 'utf8'; // HACK: There is currently no support for UTF-32
    case baEnum.CharacterStringEncoding.MICROSOFT_DBCS:
      return 'cp850';
    case baEnum.CharacterStringEncoding.JIS_X_0208:
      return 'Shift_JIS';
    default:
      return 'utf8';
  }
};

export const encodeUnsigned = (buffer: EncodeBuffer, value: number, length: number): void => {
  buffer.buffer.writeUIntBE(value, buffer.offset, length);
  buffer.offset += length;
};
=======
	if (value < 0x100) return 1
	if (value < 0x10000) return 2
	if (value < 0x1000000) return 3
	return 4
}

const getEncodingType = (
	encoding: number,
	decodingBuffer?: Buffer,
	decodingOffset?: number,
): string => {
	switch (encoding) {
		case baEnum.CharacterStringEncoding.UTF_8:
			return 'utf8'
		case baEnum.CharacterStringEncoding.UCS_2:
			if (
				decodingBuffer &&
				decodingBuffer[decodingOffset] === 0xff &&
				decodingBuffer[decodingOffset + 1] === 0xfe
			) {
				return 'ucs2'
			}
			return 'UTF-16BE' // Default to big-endian
		case baEnum.CharacterStringEncoding.ISO_8859_1:
			return 'latin1'
		case baEnum.CharacterStringEncoding.UCS_4:
			return 'utf8' // HACK: There is currently no support for UTF-32
		case baEnum.CharacterStringEncoding.MICROSOFT_DBCS:
			return 'cp850'
		case baEnum.CharacterStringEncoding.JIS_X_0208:
			return 'Shift_JIS'
		default:
			return 'utf8'
	}
}

const encodeUnsigned = (
	buffer: EncodeBuffer,
	value: number,
	length: number,
): void => {
	buffer.buffer.writeUIntBE(value, buffer.offset, length)
	buffer.offset += length
}
>>>>>>> b2a155d8

const encodeBacnetUnsigned = (buffer: EncodeBuffer, value: number): void => {
	encodeUnsigned(buffer, value, getUnsignedLength(value))
}

const encodeSigned = (
	buffer: EncodeBuffer,
	value: number,
	length: number,
): void => {
	buffer.buffer.writeIntBE(value, buffer.offset, length)
	buffer.offset += length
}

const encodeBacnetSigned = (buffer: EncodeBuffer, value: number): void => {
	encodeSigned(buffer, value, getSignedLength(value))
}

const encodeBacnetReal = (buffer: EncodeBuffer, value: number): void => {
	buffer.buffer.writeFloatBE(value, buffer.offset)
	buffer.offset += 4
}

const encodeBacnetDouble = (buffer: EncodeBuffer, value: number): void => {
	buffer.buffer.writeDoubleBE(value, buffer.offset)
	buffer.offset += 8
}

export const decodeUnsigned = (
	buffer: Buffer,
	offset: number,
	length: number,
): Decode<number> => ({
	len: length,
	value: buffer.readUIntBE(offset, length),
})

export const decodeEnumerated = (
	buffer: Buffer,
	offset: number,
	lenValue: number,
): Decode<number> => {
	return decodeUnsigned(buffer, offset, lenValue)
}

export const encodeBacnetObjectId = (
	buffer: EncodeBuffer,
	objectType: number,
	instance: number,
): void => {
	const value =
		(((objectType & baEnum.ASN1_MAX_OBJECT) << baEnum.ASN1_INSTANCE_BITS) |
			(instance & baEnum.ASN1_MAX_INSTANCE)) >>>
		0
	encodeUnsigned(buffer, value, 4)
}

export const encodeTag = (
	buffer: EncodeBuffer,
	tagNumber: number,
	contextSpecific: boolean,
	lenValueType: number,
): void => {
	let len = 1
	const tmp = new Array(3)
	tmp[0] = 0
	if (contextSpecific) {
		tmp[0] |= 0x8
	}
	if (tagNumber <= 14) {
		tmp[0] |= tagNumber << 4
	} else {
		tmp[0] |= 0xf0
		tmp[1] = tagNumber
		len++
	}
	if (lenValueType <= 4) {
		tmp[0] |= lenValueType
		const tmpBuffer = Buffer.from(tmp)
		tmpBuffer.copy(buffer.buffer as Buffer, buffer.offset, 0, len)
		buffer.offset += len
	} else {
		tmp[0] |= 5
		if (lenValueType <= 253) {
			tmp[len++] = lenValueType
			const tmpBuffer = Buffer.from(tmp)
			tmpBuffer.copy(buffer.buffer as Buffer, buffer.offset, 0, len)
			buffer.offset += len
		} else if (lenValueType <= 65535) {
			tmp[len++] = 254
			const tmpBuffer = Buffer.from(tmp)
			tmpBuffer.copy(buffer.buffer as Buffer, buffer.offset, 0, len)
			buffer.offset += len
			encodeUnsigned(buffer, lenValueType, 2)
		} else {
			tmp[len++] = 255
			const tmpBuffer = Buffer.from(tmp)
			tmpBuffer.copy(buffer.buffer as Buffer, buffer.offset, 0, len)
			buffer.offset += len
			encodeUnsigned(buffer, lenValueType, 4)
		}
	}
}

const encodeBacnetEnumerated = (buffer: EncodeBuffer, value: number): void => {
	encodeBacnetUnsigned(buffer, value)
}

const isExtendedTagNumber = (x: number): boolean => {
	return (x & 0xf0) === 0xf0
}

const isExtendedValue = (x: number): boolean => {
	return (x & 0x07) === 5
}

const isContextSpecific = (x: number): boolean => {
	return (x & 0x8) === 0x8
}

const isOpeningTag = (x: number): boolean => {
	return (x & 0x07) === 6
}

const isClosingTag = (x: number): boolean => {
	return (x & 0x07) === 7
}

export const encodeContextReal = (
	buffer: EncodeBuffer,
	tagNumber: number,
	value: number,
): void => {
	encodeTag(buffer, tagNumber, true, 4)
	encodeBacnetReal(buffer, value)
}

export const encodeContextUnsigned = (
	buffer: EncodeBuffer,
	tagNumber: number,
	value: number,
): void => {
	encodeTag(buffer, tagNumber, true, getUnsignedLength(value))
	encodeBacnetUnsigned(buffer, value)
}

export const encodeContextEnumerated = (
	buffer: EncodeBuffer,
	tagNumber: number,
	value: number,
): void => {
	encodeContextUnsigned(buffer, tagNumber, value)
}

const encodeOctetString = (
	buffer: EncodeBuffer,
	octetString: number[],
	octetOffset: number,
	octetCount: number,
): void => {
	if (octetString) {
		for (let i = octetOffset; i < octetOffset + octetCount; i++) {
			buffer.buffer[buffer.offset++] = octetString[i]
		}
	}
}

export const encodeApplicationOctetString = (
	buffer: EncodeBuffer,
	octetString: number[],
	octetOffset: number,
	octetCount: number,
): void => {
	encodeTag(buffer, baEnum.ApplicationTags.OCTET_STRING, false, octetCount)
	encodeOctetString(buffer, octetString, octetOffset, octetCount)
}

const encodeApplicationNull = (buffer: EncodeBuffer): void => {
	buffer.buffer[buffer.offset++] = baEnum.ApplicationTags.NULL
}

export const encodeApplicationBoolean = (
	buffer: EncodeBuffer,
	booleanValue: boolean,
): void => {
	encodeTag(
		buffer,
		baEnum.ApplicationTags.BOOLEAN,
		false,
		booleanValue ? 1 : 0,
	)
}

const encodeApplicationReal = (buffer: EncodeBuffer, value: number): void => {
	encodeTag(buffer, baEnum.ApplicationTags.REAL, false, 4)
	encodeBacnetReal(buffer, value)
}

const encodeApplicationDouble = (buffer: EncodeBuffer, value: number): void => {
	encodeTag(buffer, baEnum.ApplicationTags.DOUBLE, false, 8)
	encodeBacnetDouble(buffer, value)
}

const bitstringBytesUsed = (bitString: BACNetBitString): number => {
	let len = 0
	if (bitString.bitsUsed > 0) {
		const lastBit = bitString.bitsUsed - 1
		const usedBytes = lastBit / 8 + 1
		len = Math.floor(usedBytes)
	}
	return len
}

export const encodeApplicationObjectId = (
	buffer: EncodeBuffer,
	objectType: number,
	instance: number,
): void => {
	const tmp = getBuffer()
	encodeBacnetObjectId(tmp, objectType, instance)
	encodeTag(
		buffer,
		baEnum.ApplicationTags.OBJECTIDENTIFIER,
		false,
		tmp.offset,
	)
	tmp.buffer.copy(buffer.buffer, buffer.offset, 0, tmp.offset)
	buffer.offset += tmp.offset
}

export const encodeApplicationUnsigned = (
	buffer: EncodeBuffer,
	value: number,
): void => {
	const tmp = getBuffer()
	encodeBacnetUnsigned(tmp, value)
	encodeTag(
		buffer,
		baEnum.ApplicationTags.UNSIGNED_INTEGER,
		false,
		tmp.offset,
	)
	tmp.buffer.copy(buffer.buffer, buffer.offset, 0, tmp.offset)
	buffer.offset += tmp.offset
}

export const encodeApplicationEnumerated = (
	buffer: EncodeBuffer,
	value: number,
): void => {
	const tmp = getBuffer()
	encodeBacnetEnumerated(tmp, value)
	encodeTag(buffer, baEnum.ApplicationTags.ENUMERATED, false, tmp.offset)
	tmp.buffer.copy(buffer.buffer, buffer.offset, 0, tmp.offset)
	buffer.offset += tmp.offset
}

export const encodeApplicationSigned = (
	buffer: EncodeBuffer,
	value: number,
): void => {
	const tmp = getBuffer()
	encodeBacnetSigned(tmp, value)
	encodeTag(buffer, baEnum.ApplicationTags.SIGNED_INTEGER, false, tmp.offset)
	tmp.buffer.copy(buffer.buffer, buffer.offset, 0, tmp.offset)
	buffer.offset += tmp.offset
}

const byteReverseBits = (inByte: number): number => {
	let outByte = 0
	if ((inByte & 1) > 0) {
		outByte |= 0x80
	}
	if ((inByte & 2) > 0) {
		outByte |= 0x40
	}
	if ((inByte & 4) > 0) {
		outByte |= 0x20
	}
	if ((inByte & 8) > 0) {
		outByte |= 0x10
	}
	if ((inByte & 16) > 0) {
		outByte |= 0x8
	}
	if ((inByte & 32) > 0) {
		outByte |= 0x4
	}
	if ((inByte & 64) > 0) {
		outByte |= 0x2
	}
	if ((inByte & 128) > 0) {
		outByte |= 1
	}
	return outByte
}

const bitstringOctet = (
	bitString: BACNetBitString,
	octetIndex: number,
): number => {
	let octet = 0
	if (bitString.value) {
		if (octetIndex < baEnum.ASN1_MAX_BITSTRING_BYTES) {
			octet = bitString.value[octetIndex]
		}
	}
	return octet
}

const encodeBitstring = (
	buffer: EncodeBuffer,
	bitString: BACNetBitString,
): void => {
	if (bitString.bitsUsed === 0) {
		buffer.buffer[buffer.offset++] = 0
	} else {
		const usedBytes = bitstringBytesUsed(bitString)
		const remainingUsedBits = bitString.bitsUsed - (usedBytes - 1) * 8
		buffer.buffer[buffer.offset++] = 8 - remainingUsedBits
		for (let i = 0; i < usedBytes; i++) {
			buffer.buffer[buffer.offset++] = byteReverseBits(
				bitstringOctet(bitString, i),
			)
		}
	}
}

export const encodeApplicationBitstring = (
	buffer: EncodeBuffer,
	bitString: BACNetBitString,
): void => {
	let bitStringEncodedLength = 1
	bitStringEncodedLength += bitstringBytesUsed(bitString)
	encodeTag(
		buffer,
		baEnum.ApplicationTags.BIT_STRING,
		false,
		bitStringEncodedLength,
	)
	encodeBitstring(buffer, bitString)
}

const encodeBacnetDate = (buffer: EncodeBuffer, value: Date): void => {
	if (value === new Date(1, 1, 1)) {
		buffer.buffer[buffer.offset++] = 0xff
		buffer.buffer[buffer.offset++] = 0xff
		buffer.buffer[buffer.offset++] = 0xff
		buffer.buffer[buffer.offset++] = 0xff
		return
	}
	if (value.getFullYear() >= 1900) {
		buffer.buffer[buffer.offset++] = value.getFullYear() - 1900
	} else if (value.getFullYear() < 0x100) {
		buffer.buffer[buffer.offset++] = value.getFullYear()
	} else {
		return
	}
	buffer.buffer[buffer.offset++] = value.getMonth()
	buffer.buffer[buffer.offset++] = value.getDate()
	buffer.buffer[buffer.offset++] = value.getDay() === 0 ? 7 : value.getDay()
}

export const encodeApplicationDate = (
	buffer: EncodeBuffer,
	value: Date,
): void => {
	encodeTag(buffer, baEnum.ApplicationTags.DATE, false, 4)
	encodeBacnetDate(buffer, value)
}

const encodeBacnetTime = (buffer: EncodeBuffer, value: Date): void => {
	buffer.buffer[buffer.offset++] = value.getHours()
	buffer.buffer[buffer.offset++] = value.getMinutes()
	buffer.buffer[buffer.offset++] = value.getSeconds()
	buffer.buffer[buffer.offset++] = value.getMilliseconds() / 10
}

export const encodeApplicationTime = (
	buffer: EncodeBuffer,
	value: Date,
): void => {
	encodeTag(buffer, baEnum.ApplicationTags.TIME, false, 4)
	encodeBacnetTime(buffer, value)
}

const bacappEncodeDatetime = (buffer: EncodeBuffer, value: Date): void => {
	if (value !== new Date(1, 1, 1)) {
		encodeApplicationDate(buffer, value)
		encodeApplicationTime(buffer, value)
	}
}

export const encodeContextObjectId = (
	buffer: EncodeBuffer,
	tagNumber: number,
	objectType: number,
	instance: number,
): void => {
	encodeTag(buffer, tagNumber, true, 4)
	encodeBacnetObjectId(buffer, objectType, instance)
}

export const encodeOpeningTag = (
	buffer: EncodeBuffer,
	tagNumber: number,
): void => {
	let len = 1
	const tmp = new Array(2)
	tmp[0] = 0x8
	if (tagNumber <= 14) {
		tmp[0] |= tagNumber << 4
	} else {
		tmp[0] |= 0xf0
		tmp[1] = tagNumber
		len++
	}
	tmp[0] |= 6
	Buffer.from(tmp).copy(buffer.buffer, buffer.offset, 0, len)
	buffer.offset += len
}

export const encodeClosingTag = (
	buffer: EncodeBuffer,
	tagNumber: number,
): void => {
	let len = 1
	const tmp = new Array(2)
	tmp[0] = 0x8
	if (tagNumber <= 14) {
		tmp[0] |= tagNumber << 4
	} else {
		tmp[0] |= 0xf0
		tmp[1] = tagNumber
		len++
	}
	tmp[0] |= 7
	Buffer.from(tmp).copy(buffer.buffer, buffer.offset, 0, len)
	buffer.offset += len
}

export const encodeReadAccessSpecification = (
	buffer: EncodeBuffer,
	value: BACNetReadAccessSpecification,
): void => {
	encodeContextObjectId(
		buffer,
		0,
		value.objectId.type,
		value.objectId.instance,
	)
	encodeOpeningTag(buffer, 1)
	value.properties.forEach((p) => {
		encodeContextEnumerated(buffer, 0, p.id)
		if (p.index && p.index !== baEnum.ASN1_ARRAY_ALL) {
			encodeContextUnsigned(buffer, 1, p.index)
		}
	})
	encodeClosingTag(buffer, 1)
}

export const encodeContextBoolean = (
	buffer: EncodeBuffer,
	tagNumber: number,
	booleanValue: boolean,
): void => {
	encodeTag(buffer, tagNumber, true, 1)
	buffer.buffer.writeUInt8(booleanValue ? 1 : 0, buffer.offset)
	buffer.offset += 1
}

const encodeCovSubscription = (
	buffer: EncodeBuffer,
	value: BACNetCovSubscription,
): void => {
	encodeOpeningTag(buffer, 0)
	encodeOpeningTag(buffer, 0)
	encodeOpeningTag(buffer, 1)
	encodeApplicationUnsigned(buffer, value.recipient.network)
	if (value.recipient.network === 0xffff) {
		encodeApplicationOctetString(buffer, [0], 0, 0)
	} else {
		encodeApplicationOctetString(
			buffer,
			value.recipient.address,
			0,
			value.recipient.address.length,
		)
	}
	encodeClosingTag(buffer, 1)
	encodeClosingTag(buffer, 0)
	encodeContextUnsigned(buffer, 1, value.subscriptionProcessId)
	encodeClosingTag(buffer, 0)
	encodeOpeningTag(buffer, 1)
	encodeContextObjectId(
		buffer,
		0,
		value.monitoredObjectId.type,
		value.monitoredObjectId.instance,
	)
	encodeContextEnumerated(buffer, 1, value.monitoredProperty.id)
	if (value.monitoredProperty.index !== baEnum.ASN1_ARRAY_ALL) {
		encodeContextUnsigned(buffer, 2, value.monitoredProperty.index)
	}
	encodeClosingTag(buffer, 1)
	encodeContextBoolean(buffer, 2, value.issueConfirmedNotifications)
	encodeContextUnsigned(buffer, 3, value.timeRemaining)
	if (value.covIncrement > 0) {
		encodeContextReal(buffer, 4, value.covIncrement)
	}
}

export const bacappEncodeApplicationData = (
	buffer: EncodeBuffer,
	value: BACNetAppData,
): void => {
	if (value.value === null) {
		value.type = baEnum.ApplicationTags.NULL
	}
	switch (value.type) {
		case baEnum.ApplicationTags.NULL:
			encodeApplicationNull(buffer)
			break
		case baEnum.ApplicationTags.BOOLEAN:
			encodeApplicationBoolean(buffer, value.value)
			break
		case baEnum.ApplicationTags.UNSIGNED_INTEGER:
			encodeApplicationUnsigned(buffer, value.value)
			break
		case baEnum.ApplicationTags.SIGNED_INTEGER:
			encodeApplicationSigned(buffer, value.value)
			break
		case baEnum.ApplicationTags.REAL:
			encodeApplicationReal(buffer, value.value)
			break
		case baEnum.ApplicationTags.DOUBLE:
			encodeApplicationDouble(buffer, value.value)
			break
		case baEnum.ApplicationTags.OCTET_STRING:
			encodeApplicationOctetString(
				buffer,
				value.value,
				0,
				value.value.length,
			)
			break
		case baEnum.ApplicationTags.CHARACTER_STRING:
			encodeApplicationCharacterString(
				buffer,
				value.value,
				value.encoding,
			)
			break
		case baEnum.ApplicationTags.BIT_STRING:
			encodeApplicationBitstring(buffer, value.value)
			break
		case baEnum.ApplicationTags.ENUMERATED:
			encodeApplicationEnumerated(buffer, value.value)
			break
		case baEnum.ApplicationTags.DATE:
			encodeApplicationDate(buffer, value.value)
			break
		case baEnum.ApplicationTags.TIME:
			encodeApplicationTime(buffer, value.value)
			break
		case baEnum.ApplicationTags.TIMESTAMP:
			bacappEncodeTimestamp(buffer, value.value)
			break
		case baEnum.ApplicationTags.DATETIME:
			bacappEncodeDatetime(buffer, value.value)
			break
		case baEnum.ApplicationTags.OBJECTIDENTIFIER:
			encodeApplicationObjectId(
				buffer,
				value.value.type,
				value.value.instance,
			)
			break
		case baEnum.ApplicationTags.COV_SUBSCRIPTION:
			encodeCovSubscription(buffer, value.value)
			break
		case baEnum.ApplicationTags.READ_ACCESS_RESULT:
			encodeReadAccessResult(buffer, value.value)
			break
		case baEnum.ApplicationTags.READ_ACCESS_SPECIFICATION:
			encodeReadAccessSpecification(buffer, value.value)
			break
		default:
			throw new Error('Unknown type')
	}
}

const bacappEncodeDeviceObjPropertyRef = (
	buffer: EncodeBuffer,
	value: BACNetDevObjRef,
): void => {
	encodeContextObjectId(
		buffer,
		0,
		value.objectId.type,
		value.objectId.instance,
	)
	encodeContextEnumerated(buffer, 1, value.id)
	if (value.arrayIndex !== baEnum.ASN1_ARRAY_ALL) {
		encodeContextUnsigned(buffer, 2, value.arrayIndex)
	}
	if (value.deviceIndentifier.type === baEnum.ObjectType.DEVICE) {
		encodeContextObjectId(
			buffer,
			3,
			value.deviceIndentifier.type,
			value.deviceIndentifier.instance,
		)
	}
}

export const bacappEncodeContextDeviceObjPropertyRef = (
	buffer: EncodeBuffer,
	tagNumber: number,
	value: BACNetDevObjRef,
): void => {
	encodeOpeningTag(buffer, tagNumber)
	bacappEncodeDeviceObjPropertyRef(buffer, value)
	encodeClosingTag(buffer, tagNumber)
}

export const bacappEncodePropertyState = (
	buffer: EncodeBuffer,
	value: BACNetPropertyState,
): void => {
	switch (value.type) {
		case baEnum.PropertyStates.BOOLEAN_VALUE:
			encodeContextBoolean(buffer, 0, value.state === 1)
			break
		case baEnum.PropertyStates.BINARY_VALUE:
			encodeContextEnumerated(buffer, 1, value.state)
			break
		case baEnum.PropertyStates.EVENT_TYPE:
			encodeContextEnumerated(buffer, 2, value.state)
			break
		case baEnum.PropertyStates.POLARITY:
			encodeContextEnumerated(buffer, 3, value.state)
			break
		case baEnum.PropertyStates.PROGRAM_CHANGE:
			encodeContextEnumerated(buffer, 4, value.state)
			break
		case baEnum.PropertyStates.PROGRAM_STATE:
			encodeContextEnumerated(buffer, 5, value.state)
			break
		case baEnum.PropertyStates.REASON_FOR_HALT:
			encodeContextEnumerated(buffer, 6, value.state)
			break
		case baEnum.PropertyStates.RELIABILITY:
			encodeContextEnumerated(buffer, 7, value.state)
			break
		case baEnum.PropertyStates.STATE:
			encodeContextEnumerated(buffer, 8, value.state)
			break
		case baEnum.PropertyStates.SYSTEM_STATUS:
			encodeContextEnumerated(buffer, 9, value.state)
			break
		case baEnum.PropertyStates.UNITS:
			encodeContextEnumerated(buffer, 10, value.state)
			break
		case baEnum.PropertyStates.UNSIGNED_VALUE:
			encodeContextUnsigned(buffer, 11, value.state)
			break
		case baEnum.PropertyStates.LIFE_SAFETY_MODE:
			encodeContextEnumerated(buffer, 12, value.state)
			break
		case baEnum.PropertyStates.LIFE_SAFETY_STATE:
			encodeContextEnumerated(buffer, 13, value.state)
			break
		default:
			break
	}
}

export const encodeContextBitstring = (
	buffer: EncodeBuffer,
	tagNumber: number,
	bitString: BACNetBitString,
): void => {
	const bitStringEncodedLength = bitstringBytesUsed(bitString) + 1
	encodeTag(buffer, tagNumber, true, bitStringEncodedLength)
	encodeBitstring(buffer, bitString)
}

export const encodeContextSigned = (
	buffer: EncodeBuffer,
	tagNumber: number,
	value: number,
): void => {
	encodeTag(buffer, tagNumber, true, getSignedLength(value))
	encodeBacnetSigned(buffer, value)
}

const encodeContextTime = (
	buffer: EncodeBuffer,
	tagNumber: number,
	value: Date,
): void => {
	encodeTag(buffer, tagNumber, true, 4)
	encodeBacnetTime(buffer, value)
}

const bacappEncodeContextDatetime = (
	buffer: EncodeBuffer,
	tagNumber: number,
	value: Date,
): void => {
	if (value !== new Date(1, 1, 1)) {
		encodeOpeningTag(buffer, tagNumber)
		bacappEncodeDatetime(buffer, value)
		encodeClosingTag(buffer, tagNumber)
	}
}

export const decodeTagNumber = (buffer: Buffer, offset: number): Tag => {
	let len = 1
	let tagNumber: number
	if (isExtendedTagNumber(buffer[offset])) {
		tagNumber = buffer[offset + 1]
		len++
	} else {
		tagNumber = buffer[offset] >> 4
	}
	return {
		len,
		tagNumber,
	}
}

export const decodeIsContextTag = (
	buffer: Buffer,
	offset: number,
	tagNumber: number,
): boolean => {
	const result = decodeTagNumber(buffer, offset)
	return isContextSpecific(buffer[offset]) && result.tagNumber === tagNumber
}

export const decodeIsOpeningTagNumber = (
	buffer: Buffer,
	offset: number,
	tagNumber: number,
): boolean => {
	const result = decodeTagNumber(buffer, offset)
	return isOpeningTag(buffer[offset]) && result.tagNumber === tagNumber
}

export const decodeIsClosingTagNumber = (
	buffer: Buffer,
	offset: number,
	tagNumber: number,
): boolean => {
	const result = decodeTagNumber(buffer, offset)
	return isClosingTag(buffer[offset]) && result.tagNumber === tagNumber
}

export const decodeIsClosingTag = (buffer: Buffer, offset: number): boolean => {
	return (buffer[offset] & 0x07) === 7
}

export const decodeIsOpeningTag = (buffer: Buffer, offset: number): boolean => {
	return (buffer[offset] & 0x07) === 6
}

export const decodeObjectId = (buffer: Buffer, offset: number): ObjectId => {
	const result = decodeUnsigned(buffer, offset, 4)
	const objectType =
		(result.value >> baEnum.ASN1_INSTANCE_BITS) & baEnum.ASN1_MAX_OBJECT
	const instance = result.value & baEnum.ASN1_MAX_INSTANCE
	return {
		len: result.len,
		objectType,
		instance,
	}
}

const decodeObjectIdSafe = (
	buffer: Buffer,
	offset: number,
	lenValue: number,
): ObjectId => {
	if (lenValue !== 4) {
		return {
			len: 0,
			objectType: 0,
			instance: 0,
		}
	}
	return decodeObjectId(buffer, offset)
}

export const decodeTagNumberAndValue = (
	buffer: Buffer,
	offset: number,
): Tag => {
	let value = 0
	const tag = decodeTagNumber(buffer, offset)
	let len = tag.len
	if (isExtendedValue(buffer[offset])) {
		if (buffer[offset + len] === 255) {
			len++
			const result = decodeUnsigned(buffer, offset + len, 4)
			len += result.len
			value = result.value
		} else if (buffer[offset + len] === 254) {
			len++
			const result = decodeUnsigned(buffer, offset + len, 2)
			len += result.len
			value = result.value
		} else {
			value = buffer[offset + len]
			len++
		}
	} else if (isOpeningTag(buffer[offset])) {
		value = 0
	} else if (isClosingTag(buffer[offset])) {
		value = 0
	} else {
		value = buffer[offset] & 0x07
	}
	return {
		len,
		tagNumber: tag.tagNumber,
		value,
	}
}

export const bacappDecodeApplicationData = (
	buffer: Buffer,
	offset: number,
	maxOffset: number,
	objectType: number,
	propertyId: number,
): ApplicationData | undefined => {
	if (!isContextSpecific(buffer[offset])) {
		const tag = decodeTagNumberAndValue(buffer, offset)
		if (tag) {
			const len = tag.len
			const result = bacappDecodeData(
				buffer,
				offset + len,
				maxOffset,
				tag.tagNumber,
				tag.value,
			)
			if (!result) return undefined
			const resObj: ApplicationData = {
				len: len + result.len,
				type: result.type,
				value: result.value,
			}
			// HACK: Drop string specific handling ASAP
			if (result.encoding !== undefined) resObj.encoding = result.encoding
			return resObj
		}
	} else {
		return bacappDecodeContextApplicationData(
			buffer,
			offset,
			maxOffset,
			objectType,
			propertyId,
		)
	}
	return undefined
}

export const encodeReadAccessResult = (
	buffer: EncodeBuffer,
	value: BACNetReadAccess,
): void => {
	encodeContextObjectId(
		buffer,
		0,
		value.objectId.type,
		value.objectId.instance,
	)
	encodeOpeningTag(buffer, 1)
	value.values.forEach((item) => {
		encodeContextEnumerated(buffer, 2, item.property.id)
		if (item.property.index !== baEnum.ASN1_ARRAY_ALL) {
			encodeContextUnsigned(buffer, 3, item.property.index)
		}
		if (
			item.value &&
			item.value[0] &&
			item.value[0].value &&
			item.value[0].value.type === 'BacnetError'
		) {
			encodeOpeningTag(buffer, 5)
			encodeApplicationEnumerated(buffer, item.value[0].value.errorClass)
			encodeApplicationEnumerated(buffer, item.value[0].value.errorCode)
			encodeClosingTag(buffer, 5)
		} else {
			encodeOpeningTag(buffer, 4)
			item.value.forEach((subItem) =>
				bacappEncodeApplicationData(buffer, subItem),
			)
			encodeClosingTag(buffer, 4)
		}
	})
	encodeClosingTag(buffer, 1)
}

export const decodeReadAccessResult = (
	buffer: Buffer,
	offset: number,
	apduLen: number,
): ReadAccessDecode | undefined => {
	let len = 0
	const value: {
		objectId: BACNetObjectID
		values: ReadAccessProperty[]
	} = {
		objectId: { type: 0, instance: 0 },
		values: [],
	}

	if (!decodeIsContextTag(buffer, offset + len, 0)) return undefined
	len++
	const objectIdResult = decodeObjectId(buffer, offset + len)
	value.objectId = {
		type: objectIdResult.objectType,
		instance: objectIdResult.instance,
	}
	len += objectIdResult.len
	if (!decodeIsOpeningTagNumber(buffer, offset + len, 1)) return undefined
	len++

	const values: ReadAccessProperty[] = []
	while (apduLen - len > 0) {
		const newEntry: ReadAccessProperty = {
			id: 0,
			index: baEnum.ASN1_ARRAY_ALL,
			value: [],
		}

		if (decodeIsClosingTagNumber(buffer, offset + len, 1)) {
			len++
			break
		}

		const tagResult1 = decodeTagNumberAndValue(buffer, offset + len)
		len += tagResult1.len
		if (tagResult1.tagNumber !== 2) return undefined
		const enumResult = decodeEnumerated(
			buffer,
			offset + len,
			tagResult1.value,
		)
		newEntry.id = enumResult.value
		len += enumResult.len

		const tagResult2 = decodeTagNumberAndValue(buffer, offset + len)
		if (tagResult2.tagNumber === 3) {
			len += tagResult2.len
			const unsignedResult = decodeUnsigned(
				buffer,
				offset + len,
				tagResult2.value,
			)
			newEntry.index = unsignedResult.value
			len += unsignedResult.len
		}

		const tagResult3 = decodeTagNumberAndValue(buffer, offset + len)
		len += tagResult3.len
		if (tagResult3.tagNumber === 4) {
			const localValues: ApplicationData[] = []
			while (
				len + offset <= buffer.length &&
				!decodeIsClosingTagNumber(buffer, offset + len, 4)
			) {
				const localResult = bacappDecodeApplicationData(
					buffer,
					offset + len,
					apduLen + offset - 1,
					value.objectId.type,
					newEntry.id,
				)
				if (!localResult) return undefined
				len += localResult.len
				const resObj: ApplicationData = {
					value: localResult.value,
					type: localResult.type,
					len: localResult.len,
					...(localResult.encoding !== undefined && {
						encoding: localResult.encoding,
					}),
				}
				localValues.push(resObj)
			}
			if (!decodeIsClosingTagNumber(buffer, offset + len, 4))
				return undefined
			if (
				localValues.length === 2 &&
				localValues[0].type === baEnum.ApplicationTags.DATE &&
				localValues[1].type === baEnum.ApplicationTags.TIME
			) {
				const date = localValues[0].value as Date
				const time = localValues[1].value as Date
				const bdatetime = new Date(
					date.getFullYear(),
					date.getMonth(),
					date.getDate(),
					time.getHours(),
					time.getMinutes(),
					time.getSeconds(),
					time.getMilliseconds(),
				)
				newEntry.value = [
					{
						type: baEnum.ApplicationTags.DATETIME,
						value: bdatetime,
						len: localValues[1].len,
					},
				]
			} else {
				newEntry.value = localValues
			}
			len++
		} else if (tagResult3.tagNumber === 5) {
			const err: ReadAccessError = {
				errorClass: 0,
				errorCode: 0,
			}
			const errTagResult1 = decodeTagNumberAndValue(buffer, offset + len)
			len += errTagResult1.len
			const errorClassResult = decodeEnumerated(
				buffer,
				offset + len,
				errTagResult1.value,
			)
			len += errorClassResult.len
			err.errorClass = errorClassResult.value
			const errTagResult2 = decodeTagNumberAndValue(buffer, offset + len)
			len += errTagResult2.len
			const errorCodeResult = decodeEnumerated(
				buffer,
				offset + len,
				errTagResult2.value,
			)
			len += errorCodeResult.len
			err.errorCode = errorCodeResult.value
			if (!decodeIsClosingTagNumber(buffer, offset + len, 5))
				return undefined
			len++
			newEntry.value = [
				{
					type: baEnum.ApplicationTags.ERROR,
					value: err,
					len: 0,
				},
			]
		}
		values.push(newEntry)
	}
	value.values = values
	return {
		len,
		value,
	}
}

export const decodeSigned = (
	buffer: Buffer,
	offset: number,
	length: number,
): Decode<number> => ({
	len: length,
	value: buffer.readIntBE(offset, length),
})

export const decodeReal = (buffer: Buffer, offset: number): Decode<number> => ({
	len: 4,
	value: buffer.readFloatBE(offset),
})

const decodeRealSafe = (
	buffer: Buffer,
	offset: number,
	lenValue: number,
): Decode<number> => {
	if (lenValue !== 4) {
		return {
			len: lenValue,
			value: 0,
		}
	}
	return decodeReal(buffer, offset)
}

const decodeDouble = (buffer: Buffer, offset: number): Decode<number> => ({
	len: 8,
	value: buffer.readDoubleBE(offset),
})

const decodeDoubleSafe = (
	buffer: Buffer,
	offset: number,
	lenValue: number,
): Decode<number> => {
	if (lenValue !== 8) {
		return {
			len: lenValue,
			value: 0,
		}
	}
	return decodeDouble(buffer, offset)
}

export const decodeOctetString = (
	buffer: Buffer,
	offset: number,
	maxLength: number,
	octetStringOffset: number,
	octetStringLength: number,
): Decode<number[]> => {
	const octetString = []
	for (
		let i = octetStringOffset;
		i < octetStringOffset + octetStringLength;
		i++
	) {
		octetString.push(buffer[offset + i])
	}
	return {
		len: octetStringLength,
		value: octetString,
	}
}

const multiCharsetCharacterstringDecode = (
	buffer: Buffer,
	offset: number,
	maxLength: number,
	encoding: number,
	length: number,
): CharacterString => {
	const stringBuf = Buffer.alloc(length)
	buffer.copy(stringBuf, 0, offset, offset + length)
	return {
		value: iconv.decode(
			stringBuf,
			getEncodingType(encoding, buffer, offset),
		),
		len: length + 1,
		encoding,
	}
}

export const decodeCharacterString = (
	buffer: Buffer,
	offset: number,
	maxLength: number,
	lenValue: number,
): CharacterString => {
	return multiCharsetCharacterstringDecode(
		buffer,
		offset + 1,
		maxLength,
		buffer[offset],
		lenValue - 1,
	)
}

const bitstringSetBitsUsed = (
	bitString: BACNetBitString,
	bytesUsed: number,
	unusedBits: number,
): void => {
	bitString.bitsUsed = bytesUsed * 8
	bitString.bitsUsed -= unusedBits
}

export const decodeBitstring = (
	buffer: Buffer,
	offset: number,
	lenValue: number,
): Decode<BACNetBitString> => {
	let len = 0
	const bitString: BACNetBitString = { value: [], bitsUsed: 0 }
	if (lenValue > 0) {
		const bytesUsed = lenValue - 1
		if (bytesUsed <= baEnum.ASN1_MAX_BITSTRING_BYTES) {
			len = 1
			for (let i = 0; i < bytesUsed; i++) {
				bitString.value.push(byteReverseBits(buffer[offset + len++]))
			}
			const unusedBits = buffer[offset] & 0x07
			bitstringSetBitsUsed(bitString, bytesUsed, unusedBits)
		}
	}
	return {
		len,
		value: bitString,
	}
}

export const decodeDate = (buffer: Buffer, offset: number): Decode<Date> => {
	let date: Date
	const year = buffer[offset] + 1900
	const month = buffer[offset + 1]
	const day = buffer[offset + 2]
	const wday = buffer[offset + 3]
	if (
		month === 0xff &&
		day === 0xff &&
		wday === 0xff &&
		year - 1900 === 0xff
	) {
		date = new Date(1, 1, 1)
	} else {
		date = new Date(year, month, day)
	}
	return {
		len: 4,
		value: date,
	}
}

const decodeDateSafe = (
	buffer: Buffer,
	offset: number,
	lenValue: number,
): Decode<Date> => {
	if (lenValue !== 4) {
		return {
			len: lenValue,
			value: new Date(1, 1, 1),
		}
	}
	return decodeDate(buffer, offset)
}

export const decodeApplicationDate = (
	buffer: Buffer,
	offset: number,
): Decode<Date> | undefined => {
	const result = decodeTagNumber(buffer, offset)
	if (result.tagNumber === baEnum.ApplicationTags.DATE) {
		const value = decodeDate(buffer, offset + 1)
		return {
			len: value.len + 1,
			value: value.value,
		}
	}
	return undefined
}

export const decodeBacnetTime = (
	buffer: Buffer,
	offset: number,
): Decode<Date> => {
	let value: Date
	const hour = buffer[offset + 0]
	const min = buffer[offset + 1]
	const sec = buffer[offset + 2]
	let hundredths = buffer[offset + 3]
	if (hour === 0xff && min === 0xff && sec === 0xff && hundredths === 0xff) {
		value = new Date(1, 1, 1)
	} else {
		if (hundredths > 100) hundredths = 0
		value = new Date(1, 1, 1, hour, min, sec, hundredths * 10)
	}
	return {
		len: 4,
		value,
	}
}

const decodeBacnetTimeSafe = (
	buffer: Buffer,
	offset: number,
	len: number,
): Decode<Date> => {
	if (len !== 4) {
		return { len, value: new Date(1, 1, 1) }
	}
	return decodeBacnetTime(buffer, offset)
}

export const decodeApplicationTime = (
	buffer: Buffer,
	offset: number,
): Decode<Date> | undefined => {
	const result = decodeTagNumber(buffer, offset)
	if (result.tagNumber === baEnum.ApplicationTags.TIME) {
		const value = decodeBacnetTime(buffer, offset + 1)
		return {
			len: value.len + 1,
			value: value.value,
		}
	}
	return undefined
}

const decodeBacnetDatetime = (buffer: Buffer, offset: number): Decode<Date> => {
	let len = 0
	const rawDate = decodeApplicationDate(buffer, offset + len)
	if (!rawDate) return { len: 0, value: new Date(1, 1, 1) }

	len += rawDate.len
	const date = rawDate.value
	const rawTime = decodeApplicationTime(buffer, offset + len)
	if (!rawTime) return { len, value: date }

	len += rawTime.len
	const time = rawTime.value
	return {
		len,
		value: new Date(
			date.getFullYear(),
			date.getMonth(),
			date.getDay(),
			time.getHours(),
			time.getMinutes(),
			time.getSeconds(),
			time.getMilliseconds(),
		),
	}
}

const bacappDecodeData = (
	buffer: Buffer,
	offset: number,
	maxLength: number,
	tagDataType: number,
	lenValueType: number,
): AppData => {
	let result
	const value: AppData = {
		len: 0,
		type: tagDataType,
		value: null,
	}
	switch (tagDataType) {
		case baEnum.ApplicationTags.NULL:
			value.value = null
			break
		case baEnum.ApplicationTags.BOOLEAN:
			value.value = lenValueType > 0
			break
		case baEnum.ApplicationTags.UNSIGNED_INTEGER:
			result = decodeUnsigned(buffer, offset, lenValueType)
			value.len += result.len
			value.value = result.value
			break
		case baEnum.ApplicationTags.SIGNED_INTEGER:
			result = decodeSigned(buffer, offset, lenValueType)
			value.len += result.len
			value.value = result.value
			break
		case baEnum.ApplicationTags.REAL:
			result = decodeRealSafe(buffer, offset, lenValueType)
			value.len += result.len
			value.value = result.value
			break
		case baEnum.ApplicationTags.DOUBLE:
			result = decodeDoubleSafe(buffer, offset, lenValueType)
			value.len += result.len
			value.value = result.value
			break
		case baEnum.ApplicationTags.OCTET_STRING:
			result = decodeOctetString(
				buffer,
				offset,
				maxLength,
				0,
				lenValueType,
			)
			value.len += result.len
			value.value = result.value
			break
		case baEnum.ApplicationTags.CHARACTER_STRING:
			result = decodeCharacterString(
				buffer,
				offset,
				maxLength,
				lenValueType,
			)
			value.len += result.len
			value.value = result.value
			value.encoding = result.encoding
			break
		case baEnum.ApplicationTags.BIT_STRING:
			result = decodeBitstring(buffer, offset, lenValueType)
			value.len += result.len
			value.value = result.value
			break
		case baEnum.ApplicationTags.ENUMERATED:
			result = decodeEnumerated(buffer, offset, lenValueType)
			value.len += result.len
			value.value = result.value
			break
		case baEnum.ApplicationTags.DATE:
			result = decodeDateSafe(buffer, offset, lenValueType)
			value.len += result.len
			value.value = result.value
			break
		case baEnum.ApplicationTags.TIME:
			result = decodeBacnetTimeSafe(buffer, offset, lenValueType)
			value.len += result.len
			value.value = result.value
			break
		case baEnum.ApplicationTags.OBJECTIDENTIFIER:
			result = decodeObjectIdSafe(buffer, offset, lenValueType)
			value.len += result.len
			value.value = { type: result.objectType, instance: result.instance }
			break
		default:
			break
	}
	return value
}

const bacappContextTagType = (property: number, tagNumber: number): number => {
	let tag = 0
	switch (property) {
		case baEnum.PropertyIdentifier.ACTUAL_SHED_LEVEL:
		case baEnum.PropertyIdentifier.REQUESTED_SHED_LEVEL:
		case baEnum.PropertyIdentifier.EXPECTED_SHED_LEVEL:
			switch (tagNumber) {
				case 0:
				case 1:
					tag = baEnum.ApplicationTags.UNSIGNED_INTEGER
					break
				case 2:
					tag = baEnum.ApplicationTags.REAL
					break
				default:
					break
			}
			break
		case baEnum.PropertyIdentifier.ACTION:
			switch (tagNumber) {
				case 0:
				case 1:
					tag = baEnum.ApplicationTags.OBJECTIDENTIFIER
					break
				case 2:
					tag = baEnum.ApplicationTags.ENUMERATED
					break
				case 3:
				case 5:
				case 6:
					tag = baEnum.ApplicationTags.UNSIGNED_INTEGER
					break
				case 7:
				case 8:
					tag = baEnum.ApplicationTags.BOOLEAN
					break
				default:
					break
			}
			break
		case baEnum.PropertyIdentifier.LIST_OF_GROUP_MEMBERS:
			switch (tagNumber) {
				case 0:
					tag = baEnum.ApplicationTags.OBJECTIDENTIFIER
					break
				default:
					break
			}
			break
		case baEnum.PropertyIdentifier.EXCEPTION_SCHEDULE:
			switch (tagNumber) {
				case 1:
					tag = baEnum.ApplicationTags.OBJECTIDENTIFIER
					break
				case 3:
					tag = baEnum.ApplicationTags.UNSIGNED_INTEGER
					break
				default:
					break
			}
			break
		case baEnum.PropertyIdentifier.LOG_DEVICE_OBJECT_PROPERTY:
			switch (tagNumber) {
				case 0:
				case 3:
					tag = baEnum.ApplicationTags.OBJECTIDENTIFIER
					break
				case 1:
					tag = baEnum.ApplicationTags.ENUMERATED
					break
				case 2:
					tag = baEnum.ApplicationTags.UNSIGNED_INTEGER
					break
				default:
					break
			}
			break
		case baEnum.PropertyIdentifier.SUBORDINATE_LIST:
			switch (tagNumber) {
				case 0:
				case 1:
					tag = baEnum.ApplicationTags.OBJECTIDENTIFIER
					break
				default:
					break
			}
			break
		case baEnum.PropertyIdentifier.RECIPIENT_LIST:
			switch (tagNumber) {
				case 0:
					tag = baEnum.ApplicationTags.OBJECTIDENTIFIER
					break
				default:
					break
			}
			break
		case baEnum.PropertyIdentifier.ACTIVE_COV_SUBSCRIPTIONS:
			switch (tagNumber) {
				case 0:
				case 1:
					break
				case 2:
					tag = baEnum.ApplicationTags.BOOLEAN
					break
				case 3:
					tag = baEnum.ApplicationTags.UNSIGNED_INTEGER
					break
				case 4:
					tag = baEnum.ApplicationTags.REAL
					break
				default:
					break
			}
			break
		default:
			break
	}
	return tag
}

const decodeDeviceObjPropertyRef = (
	buffer: Buffer,
	offset: number,
): DeviceObjPropertyRef | undefined => {
	let len = 0
	// let arrayIndex = baEnum.ASN1_ARRAY_ALL;
	if (!decodeIsContextTag(buffer, offset + len, 0)) return undefined
	len++
	let objectId = decodeObjectId(buffer, offset + len)
	len += objectId.len
	let result = decodeTagNumberAndValue(buffer, offset + len)
	len += result.len
	if (result.tagNumber !== 1) return undefined
	const id = decodeEnumerated(buffer, offset + len, result.value)
	len += id.len
	result = decodeTagNumberAndValue(buffer, offset + len)
	if (result.tagNumber === 2) {
		len += result.len
		// FIXME: This doesn't seem to be used
		const unsignedResult = decodeUnsigned(
			buffer,
			offset + len,
			result.value,
		)
		len += unsignedResult.len
	}
	if (decodeIsContextTag(buffer, offset + len, 3)) {
		if (!isClosingTag(buffer[offset + len])) {
			len++
			objectId = decodeObjectId(buffer, offset + len)
			len += objectId.len
		}
	}
	return {
		len,
		value: {
			objectId,
			id,
		},
	}
}

export const decodeReadAccessSpecification = (
	buffer: Buffer,
	offset: number,
	apduLen: number,
): ReadAccessSpec | undefined => {
	let len = 0
	const value: BACNetReadAccessSpecification = {
		objectId: { type: 0, instance: 0 },
		properties: [],
	}

	if (!decodeIsContextTag(buffer, offset + len, 0)) return undefined
	len++
	const objectIdResult = decodeObjectId(buffer, offset + len)
	value.objectId = {
		type: objectIdResult.objectType,
		instance: objectIdResult.instance,
	}
	len += objectIdResult.len
	if (!decodeIsOpeningTagNumber(buffer, offset + len, 1)) return undefined
	len++

	const propertyIdAndArrayIndex: BACNetPropertyID[] = []
	while (
		apduLen - len > 1 &&
		!decodeIsClosingTagNumber(buffer, offset + len, 1)
	) {
		const propertyRef: BACNetPropertyID = {
			id: 0,
			index: baEnum.ASN1_ARRAY_ALL,
		}
		if (!isContextSpecific(buffer[offset + len])) return undefined
		const tagResult = decodeTagNumberAndValue(buffer, offset + len)
		len += tagResult.len
		if (tagResult.tagNumber !== 0) return undefined
		if (len + tagResult.value >= apduLen) return undefined
		const enumResult = decodeEnumerated(
			buffer,
			offset + len,
			tagResult.value,
		)
		propertyRef.id = enumResult.value
		len += enumResult.len

		if (
			isContextSpecific(buffer[offset + len]) &&
			!isClosingTag(buffer[offset + len])
		) {
			const indexTagResult = decodeTagNumberAndValue(buffer, offset + len)
			if (indexTagResult.tagNumber === 1) {
				len += indexTagResult.len
				if (len + indexTagResult.value >= apduLen) return undefined
				const unsignedResult = decodeUnsigned(
					buffer,
					offset + len,
					indexTagResult.value,
				)
				propertyRef.index = unsignedResult.value
				len += unsignedResult.len
			}
		}
		propertyIdAndArrayIndex.push(propertyRef)
	}
	if (!decodeIsClosingTagNumber(buffer, offset + len, 1)) return undefined
	len++
	value.properties = propertyIdAndArrayIndex
	return {
		len,
		value,
	}
}

const decodeCovSubscription = (
	buffer: Buffer,
	offset: number,
	apduLen: number,
): CovSubscription | undefined => {
	let len = 0
	const value: BACNetCovSubscription = {
		recipient: {
			network: 0,
			address: [],
		},
		subscriptionProcessId: 0,
		monitoredObjectId: { type: 0, instance: 0 },
		monitoredProperty: { id: 0, index: 0 },
		issueConfirmedNotifications: false,
		timeRemaining: 0,
		covIncrement: 0,
	}

	let result
	let decodedValue

	if (!decodeIsOpeningTagNumber(buffer, offset + len, 0)) return undefined
	len++
	if (!decodeIsOpeningTagNumber(buffer, offset + len, 0)) return undefined
	len++
	if (!decodeIsOpeningTagNumber(buffer, offset + len, 1)) return undefined
	len++
	result = decodeTagNumberAndValue(buffer, offset + len)
	len += result.len
	if (result.tagNumber !== baEnum.ApplicationTags.UNSIGNED_INTEGER)
		return undefined
	decodedValue = decodeUnsigned(buffer, offset + len, result.value)
	len += decodedValue.len
	value.recipient.network = decodedValue.value
	result = decodeTagNumberAndValue(buffer, offset + len)
	len += result.len
	if (result.tagNumber !== baEnum.ApplicationTags.OCTET_STRING)
		return undefined
	decodedValue = decodeOctetString(
		buffer,
		offset + len,
		apduLen,
		0,
		result.value,
	)
	len += decodedValue.len
	value.recipient.address = decodedValue.value
	if (!decodeIsClosingTagNumber(buffer, offset + len, 1)) return undefined
	len++
	if (!decodeIsClosingTagNumber(buffer, offset + len, 0)) return undefined
	len++
	result = decodeTagNumberAndValue(buffer, offset + len)
	len += result.len
	if (result.tagNumber !== 1) return undefined
	decodedValue = decodeUnsigned(buffer, offset + len, result.value)
	len += decodedValue.len
	value.subscriptionProcessId = decodedValue.value
	if (!decodeIsClosingTagNumber(buffer, offset + len, 0)) return undefined
	len++
	if (!decodeIsOpeningTagNumber(buffer, offset + len, 1)) return undefined
	len++
	result = decodeTagNumberAndValue(buffer, offset + len)
	len += result.len
	if (result.tagNumber !== 0) return undefined
	decodedValue = decodeObjectId(buffer, offset + len)
	len += decodedValue.len
	value.monitoredObjectId = {
		type: decodedValue.objectType,
		instance: decodedValue.instance,
	}
	result = decodeTagNumberAndValue(buffer, offset + len)
	len += result.len
	if (result.tagNumber !== 1) return undefined
	decodedValue = decodeEnumerated(buffer, offset + len, result.value)
	len += decodedValue.len
	value.monitoredProperty.id = decodedValue.value
	result = decodeTagNumberAndValue(buffer, offset + len)
	if (result.tagNumber === 2) {
		len += result.len
		decodedValue = decodeUnsigned(buffer, offset + len, result.value)
		len += decodedValue.len
		value.monitoredProperty.index = decodedValue.value
	} else {
		value.monitoredProperty.index = baEnum.ASN1_ARRAY_ALL
	}
	if (!decodeIsClosingTagNumber(buffer, offset + len, 1)) return undefined
	len++
	result = decodeTagNumberAndValue(buffer, offset + len)
	len += result.len
	if (result.tagNumber !== 2) return undefined
	value.issueConfirmedNotifications = buffer[offset + len] > 0
	len++
	result = decodeTagNumberAndValue(buffer, offset + len)
	len += result.len
	if (result.tagNumber !== 3) return undefined
	decodedValue = decodeUnsigned(buffer, offset + len, result.value)
	len += decodedValue.len
	value.timeRemaining = decodedValue.value
	if (len < apduLen && !isClosingTag(buffer[offset + len])) {
		result = decodeTagNumberAndValue(buffer, offset + len)
		len += result.len
		if (result.tagNumber !== 4) return undefined
		decodedValue = decodeReal(buffer, offset + len)
		len += decodedValue.len
		value.covIncrement = decodedValue.value
	}
	return {
		len,
		value,
	}
}

const decodeCalendarDate = (buffer: Buffer, offset: number): CalendarDate => ({
	len: 4,
	year: buffer[offset],
	month: buffer[offset + 1],
	day: buffer[offset + 2],
	wday: buffer[offset + 3],
})

const decodeCalendarDateRange = (
	buffer: Buffer,
	offset: number,
): CalendarDateRange => {
	let len = 1
	const startDate = decodeDate(buffer, offset + len)
	len += startDate.len + 1
	const endDate = decodeDate(buffer, offset + len)
	len += endDate.len + 1
	return {
		len,
		startDate,
		endDate,
	}
}

const decodeCalendarWeekDay = (
	buffer: Buffer,
	offset: number,
): CalendarWeekDay => ({
	len: 3,
	month: buffer[offset],
	week: buffer[offset + 1],
	wday: buffer[offset + 2],
})

const decodeCalendar = (
	buffer: Buffer,
	offset: number,
	apduLen: number,
): Calendar | undefined => {
	let len = 0
	const entries = []
	while (len < apduLen) {
		const result = decodeTagNumber(buffer, offset + len)
		len += result.len
		switch (result.tagNumber) {
			case 0: {
				const decodedValue = decodeCalendarDate(buffer, offset + len)
				len += decodedValue.len
				entries.push(decodedValue)
				break
			}
			case 1: {
				const decodedValue = decodeCalendarDateRange(
					buffer,
					offset + len,
				)
				len += decodedValue.len
				entries.push(decodedValue)
				break
			}
			case 2: {
				const decodedValue = decodeCalendarWeekDay(buffer, offset + len)
				len += decodedValue.len
				entries.push(decodedValue)
				break
			}
			default:
				return {
					len: len - 1,
					value: entries,
				}
		}
	}
	return undefined
}

const bacappDecodeContextApplicationData = (
	buffer: Buffer,
	offset: number,
	maxOffset: number,
	objectType: number,
	propertyId: number,
): ApplicationData | undefined => {
	let len = 0
	if (isContextSpecific(buffer[offset])) {
		if (propertyId === baEnum.PropertyIdentifier.LIST_OF_GROUP_MEMBERS) {
			const result = decodeReadAccessSpecification(
				buffer,
				offset,
				maxOffset,
			)
			if (!result) return undefined
			return {
				type: baEnum.ApplicationTags.READ_ACCESS_SPECIFICATION,
				value: result.value,
				len: result.len,
			}
		}
		if (propertyId === baEnum.PropertyIdentifier.ACTIVE_COV_SUBSCRIPTIONS) {
			const result = decodeCovSubscription(buffer, offset, maxOffset)
			if (!result) return undefined
			return {
				type: baEnum.ApplicationTags.COV_SUBSCRIPTION,
				value: result.value,
				len: result.len,
			}
		}
		if (
			objectType === baEnum.ObjectType.GROUP &&
			propertyId === baEnum.PropertyIdentifier.PRESENT_VALUE
		) {
			const result = decodeReadAccessResult(buffer, offset, maxOffset)
			if (!result) return undefined
			return {
				type: baEnum.ApplicationTags.READ_ACCESS_RESULT,
				value: result.value,
				len: result.len,
			}
		}
		if (
			propertyId ===
				baEnum.PropertyIdentifier.LIST_OF_OBJECT_PROPERTY_REFERENCES ||
			propertyId ===
				baEnum.PropertyIdentifier.LOG_DEVICE_OBJECT_PROPERTY ||
			propertyId === baEnum.PropertyIdentifier.OBJECT_PROPERTY_REFERENCE
		) {
			const result = decodeDeviceObjPropertyRef(buffer, offset)
			if (!result) return undefined
			return {
				type: baEnum.ApplicationTags.OBJECT_PROPERTY_REFERENCE,
				value: result.value,
				len: result.len,
			}
		}
		if (propertyId === baEnum.PropertyIdentifier.DATE_LIST) {
			const result = decodeCalendar(buffer, offset, maxOffset)
			if (!result) return undefined
			return {
				type: baEnum.ApplicationTags.CONTEXT_SPECIFIC_DECODED,
				value: result.value,
				len: result.len,
			}
		}
		if (propertyId === baEnum.PropertyIdentifier.EVENT_TIME_STAMPS) {
			let subEvtResult
			const evtResult = decodeTagNumberAndValue(buffer, offset + len)
			len += 1
			if (evtResult.tagNumber === 0) {
				subEvtResult = decodeBacnetTime(buffer, offset + 1)
				return {
					type: baEnum.ApplicationTags.TIMESTAMP,
					value: subEvtResult.value,
					len: subEvtResult.len + 1,
				}
			}
			if (evtResult.tagNumber === 1) {
				subEvtResult = decodeUnsigned(
					buffer,
					offset + len,
					evtResult.value,
				)
				return {
					type: baEnum.ApplicationTags.UNSIGNED_INTEGER,
					value: subEvtResult.value,
					len: subEvtResult.len + 1,
				}
			}
			if (evtResult.tagNumber === 2) {
				subEvtResult = decodeBacnetDatetime(buffer, offset + len)
				return {
					type: baEnum.ApplicationTags.TIMESTAMP,
					value: subEvtResult.value,
					len: subEvtResult.len + 2,
				}
			}
			return undefined
		}
		const list = []
		const tagResult = decodeTagNumberAndValue(buffer, offset + len)
		const multipleValues = isOpeningTag(buffer[offset + len])
		while (
			len + offset <= maxOffset &&
			!isClosingTag(buffer[offset + len])
		) {
			const subResult = decodeTagNumberAndValue(buffer, offset + len)
			if (!subResult) return undefined
			if (subResult.value === 0) {
				len += subResult.len
				const result = bacappDecodeApplicationData(
					buffer,
					offset + len,
					maxOffset,
					baEnum.ASN1_MAX_OBJECT_TYPE,
					baEnum.ASN1_MAX_PROPERTY_ID,
				)
				if (!result) return undefined
				list.push(result)
				len += result.len
			} else {
				const overrideTagNumber = bacappContextTagType(
					propertyId,
					subResult.tagNumber,
				)
				if (overrideTagNumber !== baEnum.ASN1_MAX_APPLICATION_TAG) {
					subResult.tagNumber = overrideTagNumber
				}
				const bacappResult = bacappDecodeData(
					buffer,
					offset + len + subResult.len,
					maxOffset,
					subResult.tagNumber,
					subResult.value,
				)
				if (!bacappResult) return undefined
				if (bacappResult.len === subResult.value) {
					const resObj: {
						value: any
						type: number
						encoding?: number
					} = {
						value: bacappResult.value,
						type: bacappResult.type,
					}
					// HACK: Drop string specific handling ASAP
					if (bacappResult.encoding !== undefined)
						resObj.encoding = bacappResult.encoding
					list.push(resObj)
					len += subResult.len + subResult.value
				} else {
					list.push({
						value: buffer.slice(
							offset + len + subResult.len,
							offset + len + subResult.len + subResult.value,
						),
						type: baEnum.ApplicationTags.CONTEXT_SPECIFIC_ENCODED,
					})
					len += subResult.len + subResult.value
				}
			}
			if (multipleValues === false) {
				return {
					len,
					value: list[0],
					type: baEnum.ApplicationTags.CONTEXT_SPECIFIC_DECODED,
				}
			}
		}
		if (len + offset > maxOffset) return undefined
		if (
			decodeIsClosingTagNumber(buffer, offset + len, tagResult.tagNumber)
		) {
			len++
		}
		return {
			len,
			value: list,
			type: baEnum.ApplicationTags.CONTEXT_SPECIFIC_DECODED,
		}
	}
	return undefined
}

export const bacappEncodeTimestamp = (
	buffer: EncodeBuffer,
	value: { type: number; value: any },
): void => {
	switch (value.type) {
		case baEnum.TimeStamp.TIME:
			encodeContextTime(buffer, 0, value.value)
			break
		case baEnum.TimeStamp.SEQUENCE_NUMBER:
			encodeContextUnsigned(buffer, 1, value.value)
			break
		case baEnum.TimeStamp.DATETIME:
			bacappEncodeContextDatetime(buffer, 2, value.value)
			break
		default:
			throw new Error('NOT_IMPLEMENTED')
	}
}

export const bacappEncodeContextTimestamp = (
	buffer: EncodeBuffer,
	tagNumber: number,
	value: { type: number; value: any },
): void => {
	encodeOpeningTag(buffer, tagNumber)
	bacappEncodeTimestamp(buffer, value)
	encodeClosingTag(buffer, tagNumber)
}

export const decodeContextCharacterString = (
	buffer: Buffer,
	offset: number,
	maxLength: number,
	tagNumber: number,
): ContextCharacterString | undefined => {
	let len = 0
	if (!decodeIsContextTag(buffer, offset + len, tagNumber)) return undefined
	const result = decodeTagNumberAndValue(buffer, offset + len)
	len += result.len
	const decodedValue = multiCharsetCharacterstringDecode(
		buffer,
		offset + 1 + len,
		maxLength,
		buffer[offset + len],
		result.value - 1,
	)
	if (!decodedValue) return undefined
	len += result.value
	return {
		len,
		value: decodedValue.value,
		encoding: decodedValue.encoding,
	}
}

const decodeIsContextTagWithLength = (
	buffer: Buffer,
	offset: number,
	tagNumber: number,
): ContextTagWithLength => {
	const result = decodeTagNumber(buffer, offset)
	return {
		len: result.len,
		value:
			isContextSpecific(buffer[offset]) && result.tagNumber === tagNumber,
	}
}

export const decodeContextObjectId = (
	buffer: Buffer,
	offset: number,
	tagNumber: number,
): ObjectId | undefined => {
	const result = decodeIsContextTagWithLength(buffer, offset, tagNumber)
	if (!result.value) return undefined
	const decodedValue = decodeObjectId(buffer, offset + result.len)
	decodedValue.len += result.len
	return decodedValue
}

const encodeBacnetCharacterString = (
	buffer: EncodeBuffer,
	value: string,
	encoding?: number,
): void => {
	encoding = encoding || baEnum.CharacterStringEncoding.UTF_8
	buffer.buffer[buffer.offset++] = encoding
	const bufEncoded = iconv.encode(value, getEncodingType(encoding))
	buffer.offset += bufEncoded.copy(buffer.buffer, buffer.offset)
}

export const encodeApplicationCharacterString = (
	buffer: EncodeBuffer,
	value: string,
	encoding?: number,
): void => {
	const tmp = getBuffer()
	encodeBacnetCharacterString(tmp, value, encoding)
	encodeTag(
		buffer,
		baEnum.ApplicationTags.CHARACTER_STRING,
		false,
		tmp.offset,
	)
	tmp.buffer.copy(buffer.buffer, buffer.offset, 0, tmp.offset)
	buffer.offset += tmp.offset
}

export const encodeContextCharacterString = (
	buffer: EncodeBuffer,
	tagNumber: number,
	value: string,
	encoding?: number,
): void => {
	const tmp = getBuffer()
	encodeBacnetCharacterString(tmp, value, encoding)
	encodeTag(buffer, tagNumber, true, tmp.offset)
	tmp.buffer.copy(buffer.buffer, buffer.offset, 0, tmp.offset)
	buffer.offset += tmp.offset
}<|MERGE_RESOLUTION|>--- conflicted
+++ resolved
@@ -45,40 +45,6 @@
 }
 
 const getUnsignedLength = (value: number): number => {
-<<<<<<< HEAD
-  if (value < 0x100) return 1;
-  else if (value < 0x10000) return 2;
-  else if (value < 0x1000000) return 3;
-  else return 4;
-};
-
-const getEncodingType = (encoding: number, decodingBuffer?: Buffer, decodingOffset?: number): string => {
-  switch (encoding) {
-    case baEnum.CharacterStringEncoding.UTF_8:
-      return 'utf8';
-    case baEnum.CharacterStringEncoding.UCS_2:
-      if (decodingBuffer && decodingBuffer[decodingOffset] === 0xFF && decodingBuffer[decodingOffset + 1] === 0xFE) {
-        return 'ucs2';
-      }
-      return 'UTF-16BE'; // Default to big-endian
-    case baEnum.CharacterStringEncoding.ISO_8859_1:
-      return 'latin1';
-    case baEnum.CharacterStringEncoding.UCS_4:
-      return 'utf8'; // HACK: There is currently no support for UTF-32
-    case baEnum.CharacterStringEncoding.MICROSOFT_DBCS:
-      return 'cp850';
-    case baEnum.CharacterStringEncoding.JIS_X_0208:
-      return 'Shift_JIS';
-    default:
-      return 'utf8';
-  }
-};
-
-export const encodeUnsigned = (buffer: EncodeBuffer, value: number, length: number): void => {
-  buffer.buffer.writeUIntBE(value, buffer.offset, length);
-  buffer.offset += length;
-};
-=======
 	if (value < 0x100) return 1
 	if (value < 0x10000) return 2
 	if (value < 0x1000000) return 3
@@ -123,7 +89,6 @@
 	buffer.buffer.writeUIntBE(value, buffer.offset, length)
 	buffer.offset += length
 }
->>>>>>> b2a155d8
 
 const encodeBacnetUnsigned = (buffer: EncodeBuffer, value: number): void => {
 	encodeUnsigned(buffer, value, getUnsignedLength(value))
